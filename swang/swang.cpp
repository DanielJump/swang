<<<<<<< HEAD
#include "clang/AST/ASTConsumer.h"
#include "clang/AST/ASTContext.h"
#include "clang/AST/RecursiveASTVisitor.h"
#include "clang/ASTMatchers/ASTMatchers.h"
#include "clang/ASTMatchers/ASTMatchFinder.h"
#include "clang/Basic/SourceManager.h"
#include "clang/Frontend/FrontendActions.h"
#include "clang/Lex/Lexer.h"
#include "clang/Tooling/CompilationDatabase.h"
#include "clang/Tooling/Refactoring.h"
#include "clang/Tooling/Tooling.h"

#include "llvm/Support/CommandLine.h"
#include "llvm/Support/Debug.h"
#include "llvm/Support/FileSystem.h"
#include "llvm/Support/MemoryBuffer.h"
#include "llvm/Support/Path.h"
#include "llvm/Support/Regex.h"
#include "llvm/Support/Signals.h"
#include "llvm/Support/YAMLTraits.h"

#include <cctype>

namespace swang {
  namespace casing {

    enum type {
      any_case=0,
      lower_case,
      camel_back,
      upper_case,
      camel_case,
    };

    static char const* const names[] = {
      "aNy_CasE",
      "lower_case",
      "camelBack",
      "UPPER_CASE",
      "CamelCase",
    };

    static llvm::Regex matchers[] = {
      llvm::Regex(llvm::StringRef("^.*$")),
      llvm::Regex(llvm::StringRef("^[a-z][a-z0-9_]*$")),
      llvm::Regex(llvm::StringRef("^[a-z][a-zA-Z0-9]*$")),
      llvm::Regex(llvm::StringRef("^[A-Z][A-Z0-9_]*$")),
      llvm::Regex(llvm::StringRef("^[A-Z][a-zA-Z0-9]*$")),
    };

    static auto splitter = llvm::Regex(llvm::StringRef("(([a-z0-9A-Z]*)(_+)|([A-Z]?[a-z0-9]+)([A-Z]|$)|([A-Z]+)([A-Z]|$))"));

  }

  struct config {
    struct style {
      style() :
        is_set(false),
        casing(casing::type::any_case),
        prefix(""),
        suffix("") {}

      style(bool is_set, casing::type casing, std::string prefix, std::string suffix) :
        is_set(is_set),
        casing(casing),
        prefix(std::move(prefix)),
        suffix(std::move(suffix)) {}

      bool         is_set;
      casing::type casing;
      std::string  prefix;
      std::string  suffix;
    };

    style namespace_style;
    style inline_namespace_style;

    style enum_constant_style;
    style constexpr_variable_style;
    style member_constant_style;
    style member_style;
    style class_constant_style;
    style class_member_style;
    style global_constant_style;
    style global_variable_style;
    style local_constant_style;
    style local_variable_style;
    style static_constant_style;
    style static_variable_style;
    style constant_style;
    style variable_style;

    style parameter_constant_style;
    style parameter_pack_style;
    style parameter_style;

    style abstract_style;
    style pod_style;
    style struct_style;
    style class_style;
    style union_style;
    style enum_style;

    style pure_function_style;
    style global_function_style;
    style constexpr_function_style;
    style function_style;

    style pure_method_style;
    style constexpr_method_style;
    style virtual_method_style;
    style class_method_style;
    style method_style;

    style typedef_style;
    style template_using_style;
    style using_style;

    style type_template_parameter_style;
    style value_template_parameter_style;
    style template_template_parameter_style;
    style template_parameter_style;
  };

} // namespace swang

namespace llvm {
  namespace yaml {

    template< >
    struct ScalarEnumerationTraits< swang::casing::type > {
      static void enumeration(IO& io, swang::casing::type& value) {
        io.enumCase(value, "any", swang::casing::type::any_case);
        io.enumCase(value, "aNy_CasE", swang::casing::type::any_case);
        io.enumCase(value, "lower", swang::casing::type::lower_case);
        io.enumCase(value, "lower_case", swang::casing::type::lower_case);
        io.enumCase(value, "upper", swang::casing::type::upper_case);
        io.enumCase(value, "UPPER_CASE", swang::casing::type::upper_case);
        io.enumCase(value, "camel", swang::casing::type::camel_case);
        io.enumCase(value, "CamelCase", swang::casing::type::camel_case);
        io.enumCase(value, "camel_back", swang::casing::type::camel_back);
        io.enumCase(value, "camelBack", swang::casing::type::camel_back);
      }

    };

    template< >
    struct MappingTraits< swang::config::style > {
      static void mapping(IO& io, swang::config::style& style) {
        auto predefined = std::string();

        io.mapOptional("casing", style.casing);
        io.mapOptional("prefix", style.prefix);
        io.mapOptional("suffix", style.suffix);
        style.is_set = true;

        io.setContext(static_cast< void* >(&style));
      }

    };

    template< >
    struct MappingTraits< swang::config > {
      static void mapping(IO& io, swang::config& style) {
        io.mapOptional("namespace", style.namespace_style);
        io.mapOptional("inline_namespace", style.inline_namespace_style);

        io.mapOptional("enum_constant", style.enum_constant_style);
        io.mapOptional("constexpr", style.constexpr_variable_style);
        io.mapOptional("member_constant", style.member_constant_style);
        io.mapOptional("member", style.member_style);
        io.mapOptional("class_constant", style.class_constant_style);
        io.mapOptional("class_member", style.class_member_style);
        io.mapOptional("global_constant", style.global_constant_style);
        io.mapOptional("global_variable", style.global_variable_style);
        io.mapOptional("local_constant", style.local_constant_style);
        io.mapOptional("local_variable", style.local_variable_style);
        io.mapOptional("static_constant", style.static_constant_style);
        io.mapOptional("static_variable", style.static_variable_style);
        io.mapOptional("constant", style.constant_style);
        io.mapOptional("variable", style.variable_style);

        io.mapOptional("parameter_constant", style.parameter_constant_style);
        io.mapOptional("parameter_pack", style.parameter_pack_style);
        io.mapOptional("parameter", style.parameter_style);

        io.mapOptional("abstract", style.abstract_style);
        io.mapOptional("pod", style.pod_style);
        io.mapOptional("struct", style.struct_style);
        io.mapOptional("class", style.class_style);
        io.mapOptional("union", style.union_style);
        io.mapOptional("enum", style.enum_style);

        io.mapOptional("pure_function", style.pure_function_style);
        io.mapOptional("global_function", style.global_function_style);
        io.mapOptional("constexpr_function", style.constexpr_function_style);
        io.mapOptional("function", style.function_style);

        io.mapOptional("pure_method", style.pure_method_style);
        io.mapOptional("constexpr_method", style.constexpr_method_style);
        io.mapOptional("virtual_method", style.virtual_method_style);
        io.mapOptional("class_method", style.class_method_style);
        io.mapOptional("method", style.method_style);

        io.mapOptional("typedef", style.typedef_style);
        io.mapOptional("template_using", style.template_using_style);
        io.mapOptional("using", style.using_style);

        io.mapOptional("type_template_parameter", style.type_template_parameter_style);
        io.mapOptional("value_template_parameter", style.value_template_parameter_style);
        io.mapOptional("template_template_parameter", style.template_template_parameter_style);
        io.mapOptional("template_parameter", style.template_parameter_style);

        io.setContext(static_cast< void* >(&style));
      } // mapping

    };

    template< >
    struct DocumentListTraits< std::vector< swang::config > > {
      static size_t size(IO& io, std::vector< swang::config >& sequence) {
        return sequence.size();
      }

      static swang::config& element(IO&, std::vector< swang::config >& sequence, size_t index) {
        if (index >= sequence.size())
          sequence.resize(index + 1);
        return sequence[index];
      }

    };

  } // namespace yaml
} // namespace llvm

namespace swang {
  namespace {

    auto const DEBUG_TYPE = "swang";

    namespace cfg {

      auto parse = [](llvm::StringRef text, std::error_code& error) {
                     if (text.trim().empty())
                       return error = std::make_error_code(std::errc::invalid_argument), swang::config();

                     auto styles = std::vector< swang::config >();

                     llvm::yaml::Input input(text);
                     input >> styles;

                     if (input.error())
                       return error = input.error(), swang::config();

                     if (styles.size() == 0)
                       return error = std::make_error_code(std::errc::not_supported), swang::config();

                     return error = std::error_code(), std::move(styles[0]);
                   };

      auto find = [](std::string filename) {
                    // Look for .swang file in the file's parent directories.
                    auto path = llvm::SmallString< 128 >(filename);

                    llvm::sys::fs::make_absolute(path);

                    for (llvm::StringRef directory = path; !directory.empty(); directory = llvm::sys::path::parent_path(directory)) {
                      if (!llvm::sys::fs::is_directory(directory))
                        continue;

                      auto file = llvm::SmallString< 128 >(directory);
                      llvm::sys::path::append(file, ".swang");

                      DEBUG(llvm::dbgs() << "Trying " << file << "...\n");
                      bool is_file = false;

                      // Ignore errors from is_regular_file: we only need to know if we can read the file or not.
                      llvm::sys::fs::is_regular_file(llvm::Twine(file), is_file);

                      if (!is_file)
                        continue;

                      auto buffer = llvm::MemoryBuffer::getFile(file.c_str());
                      if (buffer.getError()) {
                        llvm::errs() << buffer.getError().message() << "\n";
                        break;
                      }

                      auto error = std::error_code();
                      auto style = cfg::parse(buffer.get()->getBuffer(), error);
                      if (error == std::errc::not_supported)
                        continue;
                      else if (error != std::error_code())
                        break;

                      DEBUG(llvm::dbgs() << "Using configuration file " << file << "\n");
                      return std::move(style);
                    }

                    return swang::config();
                  };

    } // namespace cfg

    auto check = [](llvm::StringRef name, config::style style) {
                   bool matches = true;

                   if (name.startswith(style.prefix))
                     name.drop_front(style.prefix.size());
                   else
                     matches = false;

                   if (name.endswith(style.suffix))
                     name.drop_back(style.suffix.size());
                   else
                     matches = false;

                   if (!casing::matchers[std::size_t(style.casing)].match(name))
                     matches = false;

                   return matches;
                 };

    auto fixup = [](std::string name, config::style style) {
                   auto words = std::vector< std::string >();

                   auto remaining = name;
                   while (remaining.size() > 0) {
                     auto groups = llvm::SmallVector< llvm::StringRef, 8 >();
                     if (!casing::splitter.match(remaining, &groups))
                       break;

                     if (groups[3].size() > 0)
                     {
                        words.emplace_back(std::move(groups[2]));
                        remaining = remaining.substr(groups[0].size());
                     }
                     else if (groups[4].size() > 0)
                     {
                        words.emplace_back(std::move(groups[4]));
                        remaining = remaining.substr(groups[0].size() - groups[5].size());
                     }
                     else if (groups[6].size() > 0)
                     {
                        words.emplace_back(std::move(groups[6]));
                        remaining = remaining.substr(groups[0].size() - groups[7].size());
                     }
                   }

                   if (words.empty()) {
                     llvm::errs() << "W: unable to split '" << name << "'\n";
                     return style.prefix + name + style.suffix;
                   }

                   auto fixup = std::string(style.prefix);
                   switch (style.casing) {
                     case casing::type::any_case:
                       fixup += name;
                       break;

                     case casing::type::lower_case:
                       for (auto const& word : words) {
                         fixup += llvm::StringRef(word).lower() + "_";
                       }
                       fixup.pop_back();
                       break;

                     case casing::type::upper_case:
                       for (auto const& word : words) {
                         fixup += llvm::StringRef(word).upper() + "_";
                       }
                       fixup.pop_back();
                       break;

                     case casing::type::camel_case:
                       for (auto const& word : words) {
                         auto const w = llvm::StringRef(word);
                         fixup += w.substr(0, 1).upper() + w.substr(1).lower();
                       }
                       break;

                     case casing::type::camel_back:
                       for (auto const& word : words) {
                         auto const w = llvm::StringRef(word);
                         if (&word == &words.front())
                           fixup += w.lower();
                         else
                           fixup += w.substr(0, 1).upper() + w.substr(1).lower();
                       }
                       break;
                   }
                   fixup += style.suffix;

                   return std::move(fixup);
                 };

    class SwangDeclVisitor : public clang::RecursiveASTVisitor< SwangDeclVisitor > {
      public:
        typedef clang::RecursiveASTVisitor< SwangDeclVisitor > base;

        SwangDeclVisitor(clang::tooling::Replacements& replacements) :
          replacements(replacements) {}

        config get_config(clang::Decl* d) {
          auto& context  = d->getASTContext();
          auto& manager  = context.getSourceManager();
          auto location = clang::FullSourceLoc(d->getLocation(), manager);
          if (d->getLocation().isMacroID())
          {
            location = location.getSpellingLoc();
          }

          if (location.getFileID() != this->file_id) {
            auto const file = manager.getFileEntryForID(location.getFileID());
            if (!file)
              return this->cfg;

            this->cfg     = cfg::find(file->getName());
            this->file_id = location.getFileID();
          }

          return this->cfg;
        }

        bool VisitDecl(clang::Decl* d) {
          auto& context     = d->getASTContext();
          auto& manager     = context.getSourceManager();
          auto& diagnostics = context.getDiagnostics();

          // if (!manager.isWrittenInMainFile(d->getLocation()))
          // return true;

          auto diagnostic = diagnostics.getCustomDiagID(clang::DiagnosticsEngine::Warning, "swang didn't handle declaration %0");

          diagnostics.Report(clang::FullSourceLoc(d->getLocation(), manager), diagnostic)
            << d->getSourceRange()
            << d->getDeclKindName();

          return true;
        }

        bool VisitNamespaceDecl(clang::NamespaceDecl* d) {
          auto& context     = d->getASTContext();
          auto& manager     = context.getSourceManager();
          auto& diagnostics = context.getDiagnostics();

          // if (!manager.isWrittenInMainFile(d->getLocation()))
          // return true;

          if (d->isAnonymousNamespace())
            return true;

          if (d->getName().empty())
            return true;

          auto config = get_config(d);
          auto style  = config::style();

          auto kindname = "namespace";
          if (false) {
            //
          } else if (d->isInline() && config.inline_namespace_style.is_set) {
            kindname = "inline";
            style    = config.inline_namespace_style;
          } else if (config.namespace_style.is_set) {
            kindname = "namespace";
            style    = config.namespace_style;
          }

          if (!style.is_set)
            return true;

          if (check(d->getName(), style))
            return true;

          auto const name        = d->getName();
          auto const range       = clang::DeclarationNameInfo(d->getDeclName(), d->getLocation()).getSourceRange();
          auto const replacement = fixup(name, style);
          auto const diagnostic  = diagnostics.getCustomDiagID(clang::DiagnosticsEngine::Warning,
                                                               "%0 '%1' doesn't swag like '%2%3%4'.");

          diagnostics.Report(clang::FullSourceLoc(range.getBegin(), manager), diagnostic)
            << kindname << d->getName() << style.prefix << casing::names[std::size_t(style.casing)] << style.suffix
            << clang::FixItHint::CreateReplacement(range, replacement) << range;
          replacements.insert(clang::tooling::Replacement(manager, clang::CharSourceRange::getCharRange(range), replacement));

          return true;
        }

        bool VisitNamespaceAliasDecl(clang::NamespaceAliasDecl* d) {
          auto& context     = d->getASTContext();
          auto& manager     = context.getSourceManager();
          auto& diagnostics = context.getDiagnostics();

          auto config = get_config(d);
          auto style = config::style();

          auto kindname = "namespace";
          style = config.namespace_style;

          if (!style.is_set)
            return true;

          if (check(d->getName(), style))
            return true;

          auto const name = d->getName();
          auto const range = clang::DeclarationNameInfo(d->getDeclName(), d->getLocation()).getSourceRange();
          auto const replacement = fixup(name, style);
          auto const diagnostic = diagnostics.getCustomDiagID(clang::DiagnosticsEngine::Warning,
            "%0 '%1' doesn't swag like '%2%3%4'.");

          diagnostics.Report(clang::FullSourceLoc(range.getBegin(), manager), diagnostic)
            << kindname << d->getName() << style.prefix << casing::names[std::size_t(style.casing)] << style.suffix
            << clang::FixItHint::CreateReplacement(range, replacement) << range;
          replacements.insert(clang::tooling::Replacement(manager, clang::CharSourceRange::getCharRange(range), replacement));

          return true;
        }

        bool VisitCXXRecordDecl(clang::CXXRecordDecl* d) {
          auto& context     = d->getASTContext();
          auto& manager     = context.getSourceManager();
          auto& diagnostics = context.getDiagnostics();

          // if (!manager.isWrittenInMainFile(d->getLocation()))
          // return true;

          if (d->isAnonymousStructOrUnion())
            return true;

          if (d->getName().empty())
            return true;

          auto config = get_config(d);
          auto style  = config::style();

          auto kindname = "class";
          if (false) {
            //
            // } else if (d->isLambda() && config.lambda_style.is_set) {
            // } else if (d->isInterface() && config.interface_style.is_set) {
          } else if (d->hasDefinition() && d->isAbstract() && config.abstract_style.is_set) {
            kindname = "abstract class";
            style    = config.abstract_style;
          } else if (d->hasDefinition() && d->isPOD() && config.pod_style.is_set) {
            kindname = "POD";
            style    = config.pod_style;
          } else if (d->isStruct() && config.struct_style.is_set) {
            kindname = "struct";
            style    = config.struct_style;
          } else if (d->isStruct() && config.class_style.is_set) {
            kindname = "struct";
            style    = config.class_style;
          } else if (d->isClass() && config.class_style.is_set) {
            kindname = "class";
            style    = config.class_style;
          } else if (d->isClass() && config.struct_style.is_set) {
            kindname = "class";
            style    = config.struct_style;
          } else if (d->isUnion() && config.union_style.is_set) {
            kindname = "union";
            style    = config.union_style;
          } else if (d->isEnum() && config.enum_style.is_set) {
            kindname = "enum";
            style    = config.enum_style;
          }

          if (!style.is_set)
            return true;

          if (check(d->getName(), style))
            return true;

          auto const name        = d->getName();
          auto const range       = clang::DeclarationNameInfo(d->getDeclName(), d->getLocation()).getSourceRange();
          auto const replacement = fixup(name, style);
          auto const diagnostic  = diagnostics.getCustomDiagID(clang::DiagnosticsEngine::Warning,
                                                               "%0 '%1' doesn't swag like '%2%3%4'.");

          diagnostics.Report(clang::FullSourceLoc(range.getBegin(), manager), diagnostic)
            << kindname << d->getName() << style.prefix << casing::names[std::size_t(style.casing)] << style.suffix
            << clang::FixItHint::CreateReplacement(range, replacement) << range;
          replacements.insert(clang::tooling::Replacement(manager, clang::CharSourceRange::getCharRange(range), replacement));

          return true;
        } // VisitCXXRecordDecl

        bool VisitVarDecl(clang::VarDecl* d) {
          auto& context     = d->getASTContext();
          auto& manager     = context.getSourceManager();
          auto& diagnostics = context.getDiagnostics();

          // if (!manager.isWrittenInMainFile(d->getLocation()))
          // return true;

          if (d->getName().empty())
            return true;

          auto config = get_config(d);
          auto style  = config::style();

          auto const type     = d->getType();
          auto       kindname = "variable";

          if (false) {

            // } else if (!type.isNull() && type.isLocalRestrictQualified()) {
            // } else if (!type.isNull() && type.isLocalVolatileQualified()) {
            // } else if (!type.isNull() && type.getAsString() == "") {
          } else if (d->isConstexpr() && config.constexpr_variable_style.is_set) {
            kindname = "constexpr";
            style    = config.constexpr_variable_style;
          } else if (!type.isNull() && type.isLocalConstQualified() && d->isFileVarDecl() && config.global_constant_style.is_set) {
            kindname = "global constant";
            style    = config.global_constant_style;
          } else if (!type.isNull() && type.isLocalConstQualified() && d->isStaticDataMember() && config.class_constant_style.is_set) {
            kindname = "class constant";
            style    = config.class_constant_style;
          } else if (!type.isNull() && type.isLocalConstQualified() && d->isLocalVarDecl() && config.local_constant_style.is_set) {
            kindname = "local constant";
            style    = config.local_constant_style;
          } else if (!type.isNull() && type.isLocalConstQualified() && d->isFunctionOrMethodVarDecl() && config.local_constant_style.is_set) {
            kindname = "local constant";
            style    = config.local_constant_style;
          } else if (!type.isNull() && type.isLocalConstQualified() && d->isStaticLocal() && config.static_constant_style.is_set) {
            kindname = "static constant";
            style    = config.static_constant_style;
          } else if (!type.isNull() && type.isLocalConstQualified() && config.constant_style.is_set) {
            kindname = "constant";
            style    = config.constant_style;

            // } else if (d->isWeak()) {
          } else if (d->isFileVarDecl() && config.global_variable_style.is_set) {
            kindname = "global variable";
            style    = config.global_variable_style;
          } else if (d->isLocalVarDecl() && config.local_variable_style.is_set) {
            kindname = "local variable";
            style    = config.local_variable_style;
          } else if (d->isFunctionOrMethodVarDecl() && config.local_variable_style.is_set) {
            kindname = "local variable";
            style    = config.local_variable_style;
          } else if (d->isStaticLocal() && config.static_variable_style.is_set) {
            kindname = "static variable";
            style    = config.static_variable_style;
          } else if (d->isStaticDataMember() && config.class_member_style.is_set) {
            kindname = "class member";
            style    = config.class_member_style;

            // } else if (d->isExceptionVariable() && config.exception_variable_style.is_set) {
            // } else if (d->isNRVOVariable()) {
            // } else if (d->isCXXForRangeDecl()) {
          } else if (config.variable_style.is_set) {
            kindname = "variable";
            style    = config.variable_style;
          }

          if (!style.is_set)
            return true;

          if (check(d->getName(), style))
            return true;

          auto const name        = d->getName();
          auto const range       = clang::DeclarationNameInfo(d->getDeclName(), d->getLocation()).getSourceRange();
          auto const replacement = fixup(name, style);
          auto const diagnostic  = diagnostics.getCustomDiagID(clang::DiagnosticsEngine::Warning,
                                                               "%0 '%1' doesn't swag like '%2%3%4'.");

          diagnostics.Report(clang::FullSourceLoc(range.getBegin(), manager), diagnostic)
            << kindname << d->getName() << style.prefix << casing::names[std::size_t(style.casing)] << style.suffix
            << clang::FixItHint::CreateReplacement(range, replacement) << range;
          replacements.insert(clang::tooling::Replacement(manager, clang::CharSourceRange::getCharRange(range), replacement));

          return true;
        } // VisitVarDecl

        bool VisitFieldDecl(clang::FieldDecl* d) {
          auto& context     = d->getASTContext();
          auto& manager     = context.getSourceManager();
          auto& diagnostics = context.getDiagnostics();

          // if (!manager.isWrittenInMainFile(d->getLocation()))
          // return true;

          if (d->getName().empty())
            return true;

          auto config = get_config(d);
          auto style  = config::style();

          auto const type     = d->getType();
          auto       kindname = "member";

          if (false) {

            // } else if (!type.isNull() && type.isLocalRestrictQualified()) {
            // } else if (!type.isNull() && type.isLocalVolatileQualified()) {
            // } else if (!type.isNull() && type.getAsString() == "") {
          } else if (!type.isNull() && type.isLocalConstQualified() && config.member_constant_style.is_set) {
            kindname = "constant member";
            style    = config.member_constant_style;
          } else if (!type.isNull() && type.isLocalConstQualified() && config.constant_style.is_set) {
            kindname = "constant member";
            style    = config.constant_style;
          } else if (config.member_style.is_set) {
            kindname = "member";
            style    = config.member_style;
          }

          if (!style.is_set)
            return true;

          if (check(d->getName(), style))
            return true;

          auto const name        = d->getName();
          auto const range       = clang::DeclarationNameInfo(d->getDeclName(), d->getLocation()).getSourceRange();
          auto const replacement = fixup(name, style);
          auto const diagnostic  = diagnostics.getCustomDiagID(clang::DiagnosticsEngine::Warning,
                                                               "%0 '%1' doesn't swag like '%2%3%4'.");

          diagnostics.Report(clang::FullSourceLoc(range.getBegin(), manager), diagnostic)
            << kindname << d->getName() << style.prefix << casing::names[std::size_t(style.casing)] << style.suffix
            << clang::FixItHint::CreateReplacement(range, replacement) << range;
          replacements.insert(clang::tooling::Replacement(manager, clang::CharSourceRange::getCharRange(range), replacement));

          return true;
        } // VisitVarDecl

        bool VisitParmVarDecl(clang::ParmVarDecl* d) {
          auto& context     = d->getASTContext();
          auto& manager     = context.getSourceManager();
          auto& diagnostics = context.getDiagnostics();

          // if (!manager.isWrittenInMainFile(d->getLocation()))
          // return true;

          if (d->getName().empty())
            return true;

          auto config = get_config(d);
          auto style  = config::style();

          auto const type     = d->getType();
          auto       kindname = "parameter";

          if (false) {

            // } else if (!type.isNull() && type.isLocalRestrictQualified()) {
            // } else if (!type.isNull() && type.isLocalVolatileQualified()) {
            // } else if (!type.isNull() && type.getAsString() == "") {
          } else if (d->isConstexpr() && config.constexpr_variable_style.is_set) {
            kindname = "constexpr";
            style    = config.constexpr_variable_style;
          } else if (!type.isNull() && type.isLocalConstQualified() && config.parameter_constant_style.is_set) {
            kindname = "constant parameter";
            style    = config.constant_style;
          } else if (!type.isNull() && type.isLocalConstQualified() && config.constant_style.is_set) {
            kindname = "constant parameter";
            style    = config.constant_style;
          } else if (d->isParameterPack() && config.parameter_pack_style.is_set) {
            kindname = "parameter pack";
            style    = config.parameter_pack_style;
          } else if (config.parameter_style.is_set) {
            kindname = "parameter";
            style    = config.parameter_style;
          }

          if (!style.is_set)
            return true;

          if (check(d->getName(), style))
            return true;

          auto const name        = d->getName();
          auto const range       = clang::DeclarationNameInfo(d->getDeclName(), d->getLocation()).getSourceRange();
          auto const replacement = fixup(name, style);
          auto const diagnostic  = diagnostics.getCustomDiagID(clang::DiagnosticsEngine::Warning,
                                                               "%0 '%1' doesn't swag like '%2%3%4'.");

          diagnostics.Report(clang::FullSourceLoc(range.getBegin(), manager), diagnostic)
            << kindname << d->getName() << style.prefix << casing::names[std::size_t(style.casing)] << style.suffix
            << clang::FixItHint::CreateReplacement(range, replacement) << range;
          replacements.insert(clang::tooling::Replacement(manager, clang::CharSourceRange::getCharRange(range), replacement));

          return true;
        } // VisitParmVarDecl

        bool VisitFunctionDecl(clang::FunctionDecl* d) {
          auto& context     = d->getASTContext();
          auto& manager     = context.getSourceManager();
          auto& diagnostics = context.getDiagnostics();

          // if (!manager.isWrittenInMainFile(d->getLocation()))
          // return true;

          if (!d->getIdentifier())
            return true;
          if (d->getName().empty())
            return true;

          if (d->isMain())
            return true;

          auto config = get_config(d);
          auto style  = config::style();

          auto kindname = "parameter";
          if (false) {
            // } else if (d->isVariadic()) {
          } else if (d->isConstexpr() && config.constexpr_function_style.is_set) {
            kindname = "constexpr function";
            style    = config.constexpr_function_style;
          } else if (d->isPure() && config.pure_function_style.is_set) {
            kindname = "pure function";
            style    = config.pure_function_style;

            // } else if (d->isTrivial()) {
            // } else if (d->isVirtualAsWritten()) {
          } else if (d->isGlobal() && config.global_function_style.is_set) {
            kindname = "global function";
            style    = config.global_function_style;

            // } else if (d->isInlineSpecified()) {
            // } else if (d->isOverloadedOperator()) {
            // } else if (d->isFunctionTemplateSpecialization()) {
          } else if (config.function_style.is_set) {
            kindname = "function";
            style    = config.function_style;
          }

          if (!style.is_set)
            return true;

          if (check(d->getName(), style))
            return true;

          auto const name        = d->getName();
          auto const range       = clang::DeclarationNameInfo(d->getDeclName(), d->getLocation()).getSourceRange();
          auto const replacement = fixup(name, style);
          auto const diagnostic  = diagnostics.getCustomDiagID(clang::DiagnosticsEngine::Warning,
                                                               "%0 '%1' doesn't swag like '%2%3%4'.");

          diagnostics.Report(clang::FullSourceLoc(range.getBegin(), manager), diagnostic)
            << kindname << d->getName() << style.prefix << casing::names[std::size_t(style.casing)] << style.suffix
            << clang::FixItHint::CreateReplacement(range, replacement) << range;
          replacements.insert(clang::tooling::Replacement(manager, clang::CharSourceRange::getCharRange(range), replacement));

          return true;
        } // VisitFunctionDecl

        bool VisitCXXMethodDecl(clang::CXXMethodDecl* d) {
          auto& context     = d->getASTContext();
          auto& manager     = context.getSourceManager();
          auto& diagnostics = context.getDiagnostics();

          // if (!manager.isWrittenInMainFile(d->getLocation()))
          // return true;

          if (!d->getIdentifier())
            return true;
          if (d->getName().empty())
            return true;

          if (d->isMain())
            return true;
          if (!d->isUserProvided())
            return true;
          if (d->isUsualDeallocationFunction())
            return true;
          if (d->isCopyAssignmentOperator())
            return true;
          if (d->isMoveAssignmentOperator())
            return true;
          if (d->size_overridden_methods() > 0)
            return true;

          auto config   = get_config(d);
          auto style    = config::style();
          auto kindname = "method";
          if (false) {
            // } else if (d->isVariadic()) {
          } else if (d->isConstexpr() && config.constexpr_method_style.is_set) {
            kindname = "constexpr method";
            style    = config.constexpr_method_style;
          } else if (d->isConstexpr() && config.constexpr_function_style.is_set) {
            kindname = "constexpr method";
            style    = config.constexpr_function_style;
          } else if (d->isPure() && config.pure_method_style.is_set) {
            kindname = "pure method";
            style    = config.pure_method_style;
          } else if (d->isPure() && config.pure_function_style.is_set) {
            kindname = "pure method";
            style    = config.pure_function_style;

            // } else if (d->isTrivial()) {
            // } else if (d->isVirtualAsWritten()) {
            // } else if (d->isGlobal()) {
            // } else if (d->isInlineSpecified()) {
            // } else if (d->isOverloadedOperator()) {
            // } else if (d->isFunctionTemplateSpecialization()) {

          } else if (d->isStatic() && config.class_method_style.is_set) {
            kindname = "class method";
            style    = config.class_method_style;

            // } else if (d->isConst()) {
            // } else if (d->isVolatile()) {
          } else if (d->isVirtual() && config.virtual_method_style.is_set) {
            kindname = "virtual method";
            style    = config.virtual_method_style;
          } else if (config.method_style.is_set) {
            kindname = "method";
            style    = config.method_style;
          } else if (config.function_style.is_set) {
            kindname = "method";
            style    = config.function_style;
          }

          if (!style.is_set)
            return true;

          if (check(d->getName(), style))
            return true;

          auto const name        = d->getName();
          auto const range       = clang::DeclarationNameInfo(d->getDeclName(), d->getLocation()).getSourceRange();
          auto const replacement = fixup(name, style);
          auto const diagnostic  = diagnostics.getCustomDiagID(clang::DiagnosticsEngine::Warning,
                                                               "%0 '%1' doesn't swag like '%2%3%4'.");

          diagnostics.Report(clang::FullSourceLoc(range.getBegin(), manager), diagnostic)
            << kindname << d->getName() << style.prefix << casing::names[std::size_t(style.casing)] << style.suffix
            << clang::FixItHint::CreateReplacement(range, replacement) << range;
          replacements.insert(clang::tooling::Replacement(manager, clang::CharSourceRange::getCharRange(range), replacement));

          return true;
        } // VisitCXXMethodDecl

        bool VisitTypedefDecl(clang::TypedefDecl* d) {
          auto& context     = d->getASTContext();
          auto& manager     = context.getSourceManager();
          auto& diagnostics = context.getDiagnostics();

          // if (!manager.isWrittenInMainFile(d->getLocation()))
          // return true;

          if (d->getName().empty())
            return true;

          auto config = get_config(d);
          auto style  = config::style();

          if (false) {
            //
          } else if (config.typedef_style.is_set) {
            style = config.typedef_style;
          }

          if (!style.is_set)
            return true;

          if (check(d->getName(), style))
            return true;

          auto const name        = d->getName();
          auto const range       = clang::DeclarationNameInfo(d->getDeclName(), d->getLocation()).getSourceRange();
          auto const kindname    = fixup(static_cast< clang::Decl* >(d)->getDeclKindName(), config::style(true, casing::type::lower_case, "", ""));
          auto const replacement = fixup(name, style);
          auto const diagnostic  = diagnostics.getCustomDiagID(clang::DiagnosticsEngine::Warning,
                                                               "%0 '%1' doesn't swag like '%2%3%4'.");

          diagnostics.Report(clang::FullSourceLoc(range.getBegin(), manager), diagnostic)
            << kindname << d->getName() << style.prefix << casing::names[std::size_t(style.casing)] << style.suffix
            << clang::FixItHint::CreateReplacement(range, replacement) << range;
          replacements.insert(clang::tooling::Replacement(manager, clang::CharSourceRange::getCharRange(range), replacement));

          return true;
        } // VisitTypedefDecl

        bool VisitEnumDecl(clang::EnumDecl* d) {
          auto& context     = d->getASTContext();
          auto& manager     = context.getSourceManager();
          auto& diagnostics = context.getDiagnostics();

          // if (!manager.isWrittenInMainFile(d->getLocation()))
          // return true;

          if (d->getName().empty())
            return true;

          auto config = get_config(d);
          auto style  = config::style();

          if (false) {
            //
          } else if (config.enum_style.is_set) {
            style = config.enum_style;
          }

          if (!style.is_set)
            return true;

          if (check(d->getName(), style))
            return true;

          auto const name        = d->getName();
          auto const range       = clang::DeclarationNameInfo(d->getDeclName(), d->getLocation()).getSourceRange();
          auto const kindname    = fixup(static_cast< clang::Decl* >(d)->getDeclKindName(), config::style(true, casing::type::lower_case, "", ""));
          auto const replacement = fixup(name, style);
          auto const diagnostic  = diagnostics.getCustomDiagID(clang::DiagnosticsEngine::Warning,
                                                               "%0 '%1' doesn't swag like '%2%3%4'.");

          diagnostics.Report(clang::FullSourceLoc(range.getBegin(), manager), diagnostic)
            << kindname << d->getName() << style.prefix << casing::names[std::size_t(style.casing)] << style.suffix
            << clang::FixItHint::CreateReplacement(range, replacement) << range;
          replacements.insert(clang::tooling::Replacement(manager, clang::CharSourceRange::getCharRange(range), replacement));

          return true;
        }

        bool VisitEnumConstantDecl(clang::EnumConstantDecl* d) {
          auto& context     = d->getASTContext();
          auto& manager     = context.getSourceManager();
          auto& diagnostics = context.getDiagnostics();

          // if (!manager.isWrittenInMainFile(d->getLocation()))
          // return true;

          if (d->getName().empty())
            return true;

          auto config = get_config(d);
          auto style  = config::style();

          if (false) {
            //
          } else if (config.enum_constant_style.is_set) {
            style = config.enum_constant_style;
          } else if (config.constant_style.is_set) {
            style = config.constant_style;
          }

          if (!style.is_set)
            return true;

          if (check(d->getName(), style))
            return true;

          auto const name        = d->getName();
          auto const range       = clang::DeclarationNameInfo(d->getDeclName(), d->getLocation()).getSourceRange();
          auto const kindname    = fixup(static_cast< clang::Decl* >(d)->getDeclKindName(), config::style(true, casing::type::lower_case, "", ""));
          auto const replacement = fixup(name, style);
          auto const diagnostic  = diagnostics.getCustomDiagID(clang::DiagnosticsEngine::Warning,
                                                               "%0 '%1' doesn't swag like '%2%3%4'.");

          diagnostics.Report(clang::FullSourceLoc(range.getBegin(), manager), diagnostic)
            << kindname << d->getName() << style.prefix << casing::names[std::size_t(style.casing)] << style.suffix
            << clang::FixItHint::CreateReplacement(range, replacement) << range;
          replacements.insert(clang::tooling::Replacement(manager, clang::CharSourceRange::getCharRange(range), replacement));

          return true;
        }

        bool VisitTemplateTypeParmDecl(clang::TemplateTypeParmDecl* d) {
          auto& context     = d->getASTContext();
          auto& manager     = context.getSourceManager();
          auto& diagnostics = context.getDiagnostics();

          // if (!manager.isWrittenInMainFile(d->getLocation()))
          // return true;

          if (d->getName().empty())
            return true;

          auto config = get_config(d);
          auto style  = config::style();

          if (false) {
            //
          } else if (config.type_template_parameter_style.is_set) {
            style = config.type_template_parameter_style;
          } else if (config.template_parameter_style.is_set) {
            style = config.template_parameter_style;
          }

          if (!style.is_set)
            return true;

          if (check(d->getName(), style))
            return true;

          auto const name        = d->getName();
          auto const range       = clang::DeclarationNameInfo(d->getDeclName(), d->getLocation()).getSourceRange();
          auto const kindname    = "template parameter";
          auto const replacement = fixup(name, style);
          auto const diagnostic  = diagnostics.getCustomDiagID(clang::DiagnosticsEngine::Warning,
                                                               "%0 '%1' doesn't swag like '%2%3%4'.");

          diagnostics.Report(clang::FullSourceLoc(range.getBegin(), manager), diagnostic)
            << kindname << d->getName() << style.prefix << casing::names[std::size_t(style.casing)] << style.suffix
            << clang::FixItHint::CreateReplacement(range, replacement) << range;
          replacements.insert(clang::tooling::Replacement(manager, clang::CharSourceRange::getCharRange(range), replacement));

          return true;
        }

        bool VisitNonTypeTemplateParmDecl(clang::NonTypeTemplateParmDecl* d) {
          auto& context     = d->getASTContext();
          auto& manager     = context.getSourceManager();
          auto& diagnostics = context.getDiagnostics();

          // if (!manager.isWrittenInMainFile(d->getLocation()))
          // return true;

          if (d->getName().empty())
            return true;

          auto config = get_config(d);
          auto style  = config::style();

          if (false) {
            //
          } else if (config.value_template_parameter_style.is_set) {
            style = config.value_template_parameter_style;
          } else if (config.template_parameter_style.is_set) {
            style = config.template_parameter_style;
          }

          if (!style.is_set)
            return true;

          if (check(d->getName(), style))
            return true;

          auto const name        = d->getName();
          auto const range       = clang::DeclarationNameInfo(d->getDeclName(), d->getLocation()).getSourceRange();
          auto const kindname    = "template parameter";
          auto const replacement = fixup(name, style);
          auto const diagnostic  = diagnostics.getCustomDiagID(clang::DiagnosticsEngine::Warning,
                                                               "%0 '%1' doesn't swag like '%2%3%4'.");

          diagnostics.Report(clang::FullSourceLoc(range.getBegin(), manager), diagnostic)
            << kindname << d->getName() << style.prefix << casing::names[std::size_t(style.casing)] << style.suffix
            << clang::FixItHint::CreateReplacement(range, replacement) << range;
          replacements.insert(clang::tooling::Replacement(manager, clang::CharSourceRange::getCharRange(range), replacement));

          return true;
        }

        bool VisitTemplateTemplateParmDecl(clang::TemplateTemplateParmDecl* d) {
          auto& context     = d->getASTContext();
          auto& manager     = context.getSourceManager();
          auto& diagnostics = context.getDiagnostics();

          // if (!manager.isWrittenInMainFile(d->getLocation()))
          // return true;

          if (d->getName().empty())
            return true;

          auto config = get_config(d);
          auto style  = config::style();

          if (false) {
            //
          } else if (config.template_template_parameter_style.is_set) {
            style = config.template_template_parameter_style;
          } else if (config.template_parameter_style.is_set) {
            style = config.template_parameter_style;
          }

          if (!style.is_set)
            return true;

          if (check(d->getName(), style))
            return true;

          auto const name        = d->getName();
          auto const range       = clang::DeclarationNameInfo(d->getDeclName(), d->getLocation()).getSourceRange();
          auto const kindname    = "template parameter";
          auto const replacement = fixup(name, style);
          auto const diagnostic  = diagnostics.getCustomDiagID(clang::DiagnosticsEngine::Warning,
                                                               "%0 '%1' doesn't swag like '%2%3%4'.");

          diagnostics.Report(clang::FullSourceLoc(range.getBegin(), manager), diagnostic)
            << kindname << d->getName() << style.prefix << casing::names[std::size_t(style.casing)] << style.suffix
            << clang::FixItHint::CreateReplacement(range, replacement) << range;
          replacements.insert(clang::tooling::Replacement(manager, clang::CharSourceRange::getCharRange(range), replacement));

          return true;
        }

        bool VisitTypeAliasDecl(clang::TypeAliasDecl* d) {
          auto& context     = d->getASTContext();
          auto& manager     = context.getSourceManager();
          auto& diagnostics = context.getDiagnostics();

          // if (!manager.isWrittenInMainFile(d->getLocation()))
          // return true;

          if (d->getName().empty())
            return true;

          auto config = get_config(d);
          auto style  = config::style();

          if (false) {
            //
          } else if (config.using_style.is_set) {
            style = config.using_style;
          } else if (config.typedef_style.is_set) {
            style = config.typedef_style;
          }

          if (!style.is_set)
            return true;

          if (check(d->getName(), style))
            return true;

          auto const name        = d->getName();
          auto const range       = clang::DeclarationNameInfo(d->getDeclName(), d->getLocation()).getSourceRange();
          auto const kindname    = "type alias";
          auto const replacement = fixup(name, style);
          auto const diagnostic  = diagnostics.getCustomDiagID(clang::DiagnosticsEngine::Warning,
                                                               "%0 '%1' doesn't swag like '%2%3%4'.");

          diagnostics.Report(clang::FullSourceLoc(range.getBegin(), manager), diagnostic)
            << kindname << d->getName() << style.prefix << casing::names[std::size_t(style.casing)] << style.suffix
            << clang::FixItHint::CreateReplacement(range, replacement) << range;
          replacements.insert(clang::tooling::Replacement(manager, clang::CharSourceRange::getCharRange(range), replacement));

          return true;
        }

        bool VisitTypeAliasTemplateDecl(clang::TypeAliasTemplateDecl* d) {
          auto& context     = d->getASTContext();
          auto& manager     = context.getSourceManager();
          auto& diagnostics = context.getDiagnostics();

          // if (!manager.isWrittenInMainFile(d->getLocation()))
          // return true;

          if (d->getName().empty())
            return true;

          auto config = get_config(d);
          auto style  = config::style();

          if (false) {
            //
          } else if (config.template_using_style.is_set) {
            style = config.template_using_style;
          } else if (config.using_style.is_set) {
            style = config.using_style;
          } else if (config.typedef_style.is_set) {
            style = config.typedef_style;
          }

          if (!style.is_set)
            return true;

          if (check(d->getName(), style))
            return true;

          auto const name        = d->getName();
          auto const range       = clang::DeclarationNameInfo(d->getDeclName(), d->getLocation()).getSourceRange();
          auto const kindname    = "type alias";
          auto const replacement = fixup(name, style);
          auto const diagnostic  = diagnostics.getCustomDiagID(clang::DiagnosticsEngine::Warning,
                                                               "%0 '%1' doesn't swag like '%2%3%4'.");

          diagnostics.Report(clang::FullSourceLoc(range.getBegin(), manager), diagnostic)
            << kindname << d->getName() << style.prefix << casing::names[std::size_t(style.casing)] << style.suffix
            << clang::FixItHint::CreateReplacement(range, replacement) << range;
          replacements.insert(clang::tooling::Replacement(manager, clang::CharSourceRange::getCharRange(range), replacement));

          return true;
        }

        bool VisitClassScopeFunctionSpecializationDecl(clang::ClassScopeFunctionSpecializationDecl* d) { return VisitCXXMethodDecl(d->getSpecialization()); }

        bool VisitAccessSpecDecl(clang::AccessSpecDecl* d) { return true; }
        bool VisitClassTemplateDecl(clang::ClassTemplateDecl* d) { return true; }
        bool VisitClassTemplatePartialSpecializationDecl(clang::ClassTemplatePartialSpecializationDecl* d) { return true; }
        bool VisitClassTemplateSpecializationDecl(clang::ClassTemplateSpecializationDecl* d) { return true; }
        bool VisitCXXConstructorDecl(clang::CXXConstructorDecl* d) { return true; }
        bool VisitCXXConversionDecl(clang::CXXConversionDecl* d) { return true; }
        bool VisitCXXDestructorDecl(clang::CXXDestructorDecl* d) { return true; }
        bool VisitEmptyDecl(clang::EmptyDecl* d) { return true; }
        bool VisitFriendDecl(clang::FriendDecl* d) { return true; }
        bool VisitFunctionTemplateDecl(clang::FunctionTemplateDecl* d) { return true; }
        bool VisitLinkageSpecDecl(clang::LinkageSpecDecl* d) { return true; }
        bool VisitStaticAssertDecl(clang::StaticAssertDecl* d) { return true; }
        bool VisitTranslationUnitDecl(clang::TranslationUnitDecl* d) { return true; }
        bool VisitUnresolvedUsingValueDecl(clang::UnresolvedUsingValueDecl* d) { return true; }
        bool VisitUsingDecl(clang::UsingDecl* d) { return true; }
        bool VisitUsingDirectiveDecl(clang::UsingDirectiveDecl* d) { return true; }

        bool VisitBlockDecl(clang::BlockDecl* d) { return VisitDecl(d); }
        bool VisitCapturedDecl(clang::CapturedDecl* d) { return VisitDecl(d); }
        bool VisitDeclaratorDecl(clang::DeclaratorDecl* d) { return VisitDecl(d); }
        bool VisitFileScopeAsmDecl(clang::FileScopeAsmDecl* d) { return VisitDecl(d); }
        bool VisitFriendTemplateDecl(clang::FriendTemplateDecl* d) { return VisitDecl(d); }
        bool VisitImplicitParamDecl(clang::ImplicitParamDecl* d) { return VisitDecl(d); }
        bool VisitImportDecl(clang::ImportDecl* d) { return VisitDecl(d); }
        bool VisitIndirectFieldDecl(clang::IndirectFieldDecl* d) { return VisitDecl(d); }
        bool VisitLabelDecl(clang::LabelDecl* d) { return VisitDecl(d); }
        bool VisitMSPropertyDecl(clang::MSPropertyDecl* d) { return VisitDecl(d); }
        bool VisitNamedDecl(clang::NamedDecl* d) { return VisitDecl(d); }
        bool VisitOMPThreadPrivateDecl(clang::OMPThreadPrivateDecl* d) { return VisitDecl(d); }
        bool VisitRecordDecl(clang::RecordDecl* d) { return VisitDecl(d); }
        bool VisitRedeclarableTemplateDecl(clang::RedeclarableTemplateDecl* d) { return VisitDecl(d); }
        bool VisitTagDecl(clang::TagDecl* d) { return VisitDecl(d); }
        bool VisitTemplateDecl(clang::TemplateDecl* d) { return VisitDecl(d); }
        bool VisitTypeDecl(clang::TypeDecl* d) { return VisitDecl(d); }
        bool VisitTypedefNameDecl(clang::TypedefNameDecl* d) { return VisitDecl(d); }
        bool VisitUsingShadowDecl(clang::UsingShadowDecl* d) { return VisitDecl(d); }
        bool VisitValueDecl(clang::ValueDecl* d) { return VisitDecl(d); }
        bool VisitVarTemplateDecl(clang::VarTemplateDecl* d) { return VisitDecl(d); }
        bool VisitVarTemplatePartialSpecializationDecl(clang::VarTemplatePartialSpecializationDecl* d) { return VisitDecl(d); }
        bool VisitVarTemplateSpecializationDecl(clang::VarTemplateSpecializationDecl* d) { return VisitDecl(d); }

        bool VisitObjCAtDefsFieldDecl(clang::ObjCAtDefsFieldDecl* d) { return VisitDecl(d); }
        bool VisitObjCCategoryDecl(clang::ObjCCategoryDecl* d) { return VisitDecl(d); }
        bool VisitObjCCategoryImplDecl(clang::ObjCCategoryImplDecl* d) { return VisitDecl(d); }
        bool VisitObjCCompatibleAliasDecl(clang::ObjCCompatibleAliasDecl* d) { return VisitDecl(d); }
        bool VisitObjCContainerDecl(clang::ObjCContainerDecl* d) { return VisitDecl(d); }
        bool VisitObjCImplDecl(clang::ObjCImplDecl* d) { return VisitDecl(d); }
        bool VisitObjCImplementationDecl(clang::ObjCImplementationDecl* d) { return VisitDecl(d); }
        bool VisitObjCInterfaceDecl(clang::ObjCInterfaceDecl* d) { return VisitDecl(d); }
        bool VisitObjCIvarDecl(clang::ObjCIvarDecl* d) { return VisitDecl(d); }
        bool VisitObjCMethodDecl(clang::ObjCMethodDecl* d) { return VisitDecl(d); }
        bool VisitObjCPropertyDecl(clang::ObjCPropertyDecl* d) { return VisitDecl(d); }
        bool VisitObjCPropertyImplDecl(clang::ObjCPropertyImplDecl* d) { return VisitDecl(d); }
        bool VisitObjCProtocolDecl(clang::ObjCProtocolDecl* d) { return VisitDecl(d); }

        // Declare WalkUpFrom*() for all concrete Decl classes.
#define ABSTRACT_DECL(DECL)
#define DECL(CLASS, BASE)                                      \
  bool WalkUpFrom ## CLASS ## Decl(clang::CLASS ## Decl * d) { \
    return Visit ## CLASS ## Decl(d);                          \
  } // namespace {
#include "clang/AST/DeclNodes.inc"

        // The above header #undefs ABSTRACT_DECL and DECL upon exit.

        // Declare Traverse*() for all concrete Decl classes.
#define ABSTRACT_DECL(DECL)
#define DECL(CLASS, BASE)                                    \
  bool Traverse ## CLASS ## Decl(clang::CLASS ## Decl * d) { \
    return base::Traverse ## CLASS ## Decl(d);               \
  }
#include "clang/AST/DeclNodes.inc"

        // The above header #undefs ABSTRACT_DECL and DECL upon exit.

      private:
        clang::tooling::Replacements& replacements;
        swang::config cfg;
        clang::FileID file_id;

        std::string tag;
        std::string name;
        std::set< std::string > attribs;
        std::set< std::string > classes;

        std::vector< std::string > tags;
    };

    class SwangASTConsumer : public clang::ASTConsumer {
      public:
        SwangASTConsumer(clang::tooling::Replacements& replacements) :
          visitor(replacements) {}

        virtual void HandleTranslationUnit(clang::ASTContext& context) {
          visitor.TraverseDecl(context.getTranslationUnitDecl());
        }

      private:
        SwangDeclVisitor visitor;
    };

    class SwangAction {
      public:
        SwangAction(clang::tooling::Replacements& replacements) :
          replacements(replacements) {}

        std::unique_ptr< clang::ASTConsumer > newASTConsumer() { return llvm::make_unique< SwangASTConsumer >(replacements); }

      private:
        clang::tooling::Replacements& replacements;
    };

  } // end anonymous namespace
} // namespace swang

auto build_path   = llvm::cl::opt< std::string >(llvm::cl::Positional, llvm::cl::desc("<build-path>"));
auto source_paths = llvm::cl::list< std::string >(llvm::cl::Positional, llvm::cl::desc("<source0> [... <sourceN>]"), llvm::cl::OneOrMore);

int main(int argc, const char** argv) {
  llvm::sys::PrintStackTraceOnErrorSignal();

  auto database = std::unique_ptr< clang::tooling::CompilationDatabase >(clang::tooling::FixedCompilationDatabase::loadFromCommandLine(argc, argv));
  llvm::cl::ParseCommandLineOptions(argc, argv);

  if (!database) {
    auto error_message = std::string();
    database = !build_path.empty()
               ? clang::tooling::CompilationDatabase::autoDetectFromDirectory(build_path, error_message)
               : clang::tooling::CompilationDatabase::autoDetectFromSource(source_paths[0], error_message);

    if (!database)
      llvm::report_fatal_error(error_message);
  }

  auto tool   = clang::tooling::RefactoringTool(*database, source_paths);
  auto action = swang::SwangAction(tool.getReplacements());

  return tool.run(clang::tooling::newFrontendActionFactory(&action).get());
}
=======
#include "clang/AST/ASTConsumer.h"
#include "clang/AST/ASTContext.h"
#include "clang/AST/RecursiveASTVisitor.h"
#include "clang/ASTMatchers/ASTMatchers.h"
#include "clang/ASTMatchers/ASTMatchFinder.h"
#include "clang/Basic/SourceManager.h"
#include "clang/Frontend/FrontendActions.h"
#include "clang/Lex/Lexer.h"
#include "clang/Tooling/CompilationDatabase.h"
#include "clang/Tooling/Refactoring.h"
#include "clang/Tooling/Tooling.h"

#include "llvm/Support/CommandLine.h"
#include "llvm/Support/Debug.h"
#include "llvm/Support/FileSystem.h"
#include "llvm/Support/MemoryBuffer.h"
#include "llvm/Support/Path.h"
#include "llvm/Support/Regex.h"
#include "llvm/Support/Signals.h"
#include "llvm/Support/YAMLTraits.h"

#include <cctype>

namespace swang {
  namespace casing {

    enum type {
      any_case=0,
      lower_case,
      camel_back,
      upper_case,
      camel_case,
    };

    static char const* const names[] = {
      "aNy_CasE",
      "lower_case",
      "camelBack",
      "UPPER_CASE",
      "CamelCase",
    };

    static llvm::Regex matchers[] = {
      llvm::Regex(llvm::StringRef("^.*$")),
      llvm::Regex(llvm::StringRef("^[a-z][a-z0-9_]*$")),
      llvm::Regex(llvm::StringRef("^[a-z][a-zA-Z0-9]*$")),
      llvm::Regex(llvm::StringRef("^[A-Z][A-Z0-9_]*$")),
      llvm::Regex(llvm::StringRef("^[A-Z][a-zA-Z0-9]*$")),
    };

    static auto splitter = llvm::Regex(llvm::StringRef("(([a-z0-9A-Z]*)(_+)|([A-Z]?[a-z0-9]+)([A-Z]|$)|([A-Z]+)([A-Z]|$))"));

  }

  struct config {
    struct style {
      style() :
        is_set(false),
        casing(casing::type::any_case),
        prefix(""),
        suffix("") {}

      style(bool is_set, casing::type casing, std::string prefix, std::string suffix) :
        is_set(is_set),
        casing(casing),
        prefix(std::move(prefix)),
        suffix(std::move(suffix)) {}

      bool         is_set;
      casing::type casing;
      std::string  prefix;
      std::string  suffix;
    };

    style namespace_style;
    style inline_namespace_style;

    style enum_constant_style;
    style constexpr_variable_style;
    style member_constant_style;
    style member_style;
    style class_constant_style;
    style class_member_style;
    style global_constant_style;
    style global_variable_style;
    style local_constant_style;
    style local_variable_style;
    style static_constant_style;
    style static_variable_style;
    style constant_style;
    style variable_style;

    style parameter_constant_style;
    style parameter_pack_style;
    style parameter_style;

    style abstract_style;
    style pod_style;
    style struct_style;
    style class_style;
    style union_style;
    style enum_style;

    style pure_function_style;
    style global_function_style;
    style constexpr_function_style;
    style function_style;

    style pure_method_style;
    style constexpr_method_style;
    style virtual_method_style;
    style class_method_style;
    style method_style;

    style typedef_style;
    style template_using_style;
    style using_style;

    style type_template_parameter_style;
    style value_template_parameter_style;
    style template_template_parameter_style;
    style template_parameter_style;
  };

} // namespace swang

namespace llvm {
  namespace yaml {

    template< >
    struct ScalarEnumerationTraits< swang::casing::type > {
      static void enumeration(IO& io, swang::casing::type& value) {
        io.enumCase(value, "any", swang::casing::type::any_case);
        io.enumCase(value, "aNy_CasE", swang::casing::type::any_case);
        io.enumCase(value, "lower", swang::casing::type::lower_case);
        io.enumCase(value, "lower_case", swang::casing::type::lower_case);
        io.enumCase(value, "upper", swang::casing::type::upper_case);
        io.enumCase(value, "UPPER_CASE", swang::casing::type::upper_case);
        io.enumCase(value, "camel", swang::casing::type::camel_case);
        io.enumCase(value, "CamelCase", swang::casing::type::camel_case);
        io.enumCase(value, "camel_back", swang::casing::type::camel_back);
        io.enumCase(value, "camelBack", swang::casing::type::camel_back);
      }

    };

    template< >
    struct MappingTraits< swang::config::style > {
      static void mapping(IO& io, swang::config::style& style) {
        auto predefined = std::string();

        io.mapOptional("casing", style.casing);
        io.mapOptional("prefix", style.prefix);
        io.mapOptional("suffix", style.suffix);
        style.is_set = true;

        io.setContext(static_cast< void* >(&style));
      }

    };

    template< >
    struct MappingTraits< swang::config > {
      static void mapping(IO& io, swang::config& style) {
        io.mapOptional("namespace", style.namespace_style);
        io.mapOptional("inline_namespace", style.inline_namespace_style);

        io.mapOptional("enum_constant", style.enum_constant_style);
        io.mapOptional("constexpr", style.constexpr_variable_style);
        io.mapOptional("member_constant", style.member_constant_style);
        io.mapOptional("member", style.member_style);
        io.mapOptional("class_constant", style.class_constant_style);
        io.mapOptional("class_member", style.class_member_style);
        io.mapOptional("global_constant", style.global_constant_style);
        io.mapOptional("global_variable", style.global_variable_style);
        io.mapOptional("local_constant", style.local_constant_style);
        io.mapOptional("local_variable", style.local_variable_style);
        io.mapOptional("static_constant", style.static_constant_style);
        io.mapOptional("static_variable", style.static_variable_style);
        io.mapOptional("constant", style.constant_style);
        io.mapOptional("variable", style.variable_style);

        io.mapOptional("parameter_constant", style.parameter_constant_style);
        io.mapOptional("parameter_pack", style.parameter_pack_style);
        io.mapOptional("parameter", style.parameter_style);

        io.mapOptional("abstract", style.abstract_style);
        io.mapOptional("pod", style.pod_style);
        io.mapOptional("struct", style.struct_style);
        io.mapOptional("class", style.class_style);
        io.mapOptional("union", style.union_style);
        io.mapOptional("enum", style.enum_style);

        io.mapOptional("pure_function", style.pure_function_style);
        io.mapOptional("global_function", style.global_function_style);
        io.mapOptional("constexpr_function", style.constexpr_function_style);
        io.mapOptional("function", style.function_style);

        io.mapOptional("pure_method", style.pure_method_style);
        io.mapOptional("constexpr_method", style.constexpr_method_style);
        io.mapOptional("virtual_method", style.virtual_method_style);
        io.mapOptional("class_method", style.class_method_style);
        io.mapOptional("method", style.method_style);

        io.mapOptional("typedef", style.typedef_style);
        io.mapOptional("template_using", style.template_using_style);
        io.mapOptional("using", style.using_style);

        io.mapOptional("type_template_parameter", style.type_template_parameter_style);
        io.mapOptional("value_template_parameter", style.value_template_parameter_style);
        io.mapOptional("template_template_parameter", style.template_template_parameter_style);
        io.mapOptional("template_parameter", style.template_parameter_style);

        io.setContext(static_cast< void* >(&style));
      } // mapping

    };

    template< >
    struct DocumentListTraits< std::vector< swang::config > > {
      static size_t size(IO& io, std::vector< swang::config >& sequence) {
        return sequence.size();
      }

      static swang::config& element(IO&, std::vector< swang::config >& sequence, size_t index) {
        if (index >= sequence.size())
          sequence.resize(index + 1);
        return sequence[index];
      }

    };

  } // namespace yaml
} // namespace llvm

namespace swang {
  namespace {

    auto const DEBUG_TYPE = "swang";

    namespace cfg {

      auto parse = [](llvm::StringRef text, std::error_code& error) {
                     if (text.trim().empty())
                       return error = std::make_error_code(std::errc::invalid_argument), swang::config();

                     auto styles = std::vector< swang::config >();

                     llvm::yaml::Input input(text);
                     input >> styles;

                     if (input.error())
                       return error = input.error(), swang::config();

                     if (styles.size() == 0)
                       return error = std::make_error_code(std::errc::not_supported), swang::config();

                     return error = std::error_code(), std::move(styles[0]);
                   };

      auto find = [](std::string filename) {
                    // Look for .swang file in the file's parent directories.
                    auto path = llvm::SmallString< 128 >(filename);

                    llvm::sys::fs::make_absolute(path);

                    for (llvm::StringRef directory = path; !directory.empty(); directory = llvm::sys::path::parent_path(directory)) {
                      if (!llvm::sys::fs::is_directory(directory))
                        continue;

                      auto file = llvm::SmallString< 128 >(directory);
                      llvm::sys::path::append(file, ".swang");

                      DEBUG(llvm::dbgs() << "Trying " << file << "...\n");
                      bool is_file = false;

                      // Ignore errors from is_regular_file: we only need to know if we can read the file or not.
                      llvm::sys::fs::is_regular_file(llvm::Twine(file), is_file);

                      if (!is_file)
                        continue;

                      auto buffer = llvm::MemoryBuffer::getFile(file.c_str());
                      if (buffer.getError()) {
                        llvm::errs() << buffer.getError().message() << "\n";
                        break;
                      }

                      auto error = std::error_code();
                      auto style = cfg::parse(buffer.get()->getBuffer(), error);
                      if (error == std::errc::not_supported)
                        continue;
                      else if (error != std::error_code())
                        break;

                      DEBUG(llvm::dbgs() << "Using configuration file " << file << "\n");
                      return std::move(style);
                    }

                    return swang::config();
                  };

    } // namespace cfg

    auto check = [](llvm::StringRef name, config::style style) {
                   bool matches = true;

                   if (name.startswith(style.prefix))
                     name.drop_front(style.prefix.size());
                   else
                     matches = false;

                   if (name.endswith(style.suffix))
                     name.drop_back(style.suffix.size());
                   else
                     matches = false;

                   if (!casing::matchers[std::size_t(style.casing)].match(name))
                     matches = false;

                   return matches;
                 };

    auto fixup = [](std::string name, config::style style) {
                   auto words = std::vector< std::string >();

                   auto remaining = name;
                   while (remaining.size() > 0) {
                     auto groups = llvm::SmallVector< llvm::StringRef, 8 >();
                     if (!casing::splitter.match(remaining, &groups))
                       break;

                     if (groups[3].size() > 0)
                     {
                        words.emplace_back(std::move(groups[2]));
                        remaining = remaining.substr(groups[0].size());
                     }
                     else if (groups[4].size() > 0)
                     {
                        words.emplace_back(std::move(groups[4]));
                        remaining = remaining.substr(groups[0].size() - groups[5].size());
                     }
                     else if (groups[6].size() > 0)
                     {
                        words.emplace_back(std::move(groups[6]));
                        remaining = remaining.substr(groups[0].size() - groups[7].size());
                     }
                   }

                   if (words.empty()) {
                     llvm::errs() << "W: unable to split '" << name << "'\n";
                     return style.prefix + name + style.suffix;
                   }

                   auto fixup = std::string(style.prefix);
                   switch (style.casing) {
                     case casing::type::any_case:
                       fixup += name;
                       break;

                     case casing::type::lower_case:
                       for (auto const& word : words) {
                         fixup += llvm::StringRef(word).lower() + "_";
                       }
                       fixup.pop_back();
                       break;

                     case casing::type::upper_case:
                       for (auto const& word : words) {
                         fixup += llvm::StringRef(word).upper() + "_";
                       }
                       fixup.pop_back();
                       break;

                     case casing::type::camel_case:
                       for (auto const& word : words) {
                         auto const w = llvm::StringRef(word);
                         fixup += w.substr(0, 1).upper() + w.substr(1).lower();
                       }
                       break;

                     case casing::type::camel_back:
                       for (auto const& word : words) {
                         auto const w = llvm::StringRef(word);
                         if (&word == &words.front())
                           fixup += w.lower();
                         else
                           fixup += w.substr(0, 1).upper() + w.substr(1).lower();
                       }
                       break;
                   }
                   fixup += style.suffix;

                   return std::move(fixup);
                 };

    class SwangDeclVisitor : public clang::RecursiveASTVisitor< SwangDeclVisitor > {
      public:
        typedef clang::RecursiveASTVisitor< SwangDeclVisitor > base;

        SwangDeclVisitor(clang::tooling::Replacements& replacements) :
          replacements(replacements) {}

        config get_config(clang::Decl* d) {
          auto& context  = d->getASTContext();
          auto& manager  = context.getSourceManager();
          auto  location = clang::FullSourceLoc(d->getLocation(), manager);
          if (d->getLocation().isMacroID()) {
            location = location.getSpellingLoc();
          }

          if (location.getFileID() != this->file_id) {
            auto const file = manager.getFileEntryForID(location.getFileID());
            if (!file)
              return this->cfg;

            this->cfg     = cfg::find(file->getName());
            this->file_id = location.getFileID();
          }

          return this->cfg;
        }

        bool VisitDecl(clang::Decl* d) {
          auto& context     = d->getASTContext();
          auto& manager     = context.getSourceManager();
          auto& diagnostics = context.getDiagnostics();

          // if (!manager.isWrittenInMainFile(d->getLocation()))
          // return true;

          auto diagnostic = diagnostics.getCustomDiagID(clang::DiagnosticsEngine::Warning, "swang didn't handle declaration %0");

          diagnostics.Report(clang::FullSourceLoc(d->getLocation(), manager), diagnostic)
            << d->getSourceRange()
            << d->getDeclKindName();

          return true;
        }

        bool VisitNamespaceDecl(clang::NamespaceDecl* d) {
          auto& context     = d->getASTContext();
          auto& manager     = context.getSourceManager();
          auto& diagnostics = context.getDiagnostics();

          // if (!manager.isWrittenInMainFile(d->getLocation()))
          // return true;

          if (d->isAnonymousNamespace())
            return true;

          if (!d->getIdentifier())
            return true;
          if (d->getName().empty())
            return true;

          auto config = get_config(d);
          auto style  = config::style();

          auto kindname = "namespace";
          if (false) {
            //
          } else if (d->isInline() && config.inline_namespace_style.is_set) {
            kindname = "inline";
            style    = config.inline_namespace_style;
          } else if (config.namespace_style.is_set) {
            kindname = "namespace";
            style    = config.namespace_style;
          }

          if (!style.is_set)
            return true;

          if (check(d->getName(), style))
            return true;

          auto const name        = d->getName();
          auto const range       = clang::DeclarationNameInfo(d->getDeclName(), d->getLocation()).getSourceRange();
          auto const replacement = fixup(name, style);
          auto const diagnostic  = diagnostics.getCustomDiagID(clang::DiagnosticsEngine::Warning,
                                                               "%0 '%1' doesn't swag like '%2%3%4'.");

          diagnostics.Report(clang::FullSourceLoc(range.getBegin(), manager), diagnostic)
            << kindname << d->getName() << style.prefix << casing::names[std::size_t(style.casing)] << style.suffix
            << clang::FixItHint::CreateReplacement(range, replacement) << range;
          replacements.insert(clang::tooling::Replacement(manager, clang::CharSourceRange::getCharRange(range), replacement));

          return true;
        }

        bool VisitNamespaceAliasDecl(clang::NamespaceAliasDecl* d) {
          auto& context     = d->getASTContext();
          auto& manager     = context.getSourceManager();
          auto& diagnostics = context.getDiagnostics();

          if (!d->getIdentifier())
            return true;
          if (d->getName().empty())
            return true;

          auto config = get_config(d);
          auto style  = config::style();

          auto kindname = "namespace";
          style = config.namespace_style;

          if (!style.is_set)
            return true;

          if (check(d->getName(), style))
            return true;

          auto const name        = d->getName();
          auto const range       = clang::DeclarationNameInfo(d->getDeclName(), d->getLocation()).getSourceRange();
          auto const replacement = fixup(name, style);
          auto const diagnostic  = diagnostics.getCustomDiagID(clang::DiagnosticsEngine::Warning,
                                                               "%0 '%1' doesn't swag like '%2%3%4'.");

          diagnostics.Report(clang::FullSourceLoc(range.getBegin(), manager), diagnostic)
            << kindname << d->getName() << style.prefix << casing::names[std::size_t(style.casing)] << style.suffix
            << clang::FixItHint::CreateReplacement(range, replacement) << range;
          replacements.insert(clang::tooling::Replacement(manager, clang::CharSourceRange::getCharRange(range), replacement));

          return true;
        }

        bool VisitCXXRecordDecl(clang::CXXRecordDecl* d) {
          auto& context     = d->getASTContext();
          auto& manager     = context.getSourceManager();
          auto& diagnostics = context.getDiagnostics();

          // if (!manager.isWrittenInMainFile(d->getLocation()))
          // return true;

          if (d->isAnonymousStructOrUnion())
            return true;

          if (!d->getIdentifier())
            return true;
          if (d->getName().empty())
            return true;

          auto config = get_config(d);
          auto style  = config::style();

          auto kindname = "class";
          if (false) {
            //
            // } else if (d->isLambda() && config.lambda_style.is_set) {
            // } else if (d->isInterface() && config.interface_style.is_set) {
          } else if (d->hasDefinition() && d->isAbstract() && config.abstract_style.is_set) {
            kindname = "abstract class";
            style    = config.abstract_style;
          } else if (d->hasDefinition() && d->isPOD() && config.pod_style.is_set) {
            kindname = "POD";
            style    = config.pod_style;
          } else if (d->isStruct() && config.struct_style.is_set) {
            kindname = "struct";
            style    = config.struct_style;
          } else if (d->isStruct() && config.class_style.is_set) {
            kindname = "struct";
            style    = config.class_style;
          } else if (d->isClass() && config.class_style.is_set) {
            kindname = "class";
            style    = config.class_style;
          } else if (d->isClass() && config.struct_style.is_set) {
            kindname = "class";
            style    = config.struct_style;
          } else if (d->isUnion() && config.union_style.is_set) {
            kindname = "union";
            style    = config.union_style;
          } else if (d->isEnum() && config.enum_style.is_set) {
            kindname = "enum";
            style    = config.enum_style;
          }

          if (!style.is_set)
            return true;

          if (check(d->getName(), style))
            return true;

          auto const name        = d->getName();
          auto const range       = clang::DeclarationNameInfo(d->getDeclName(), d->getLocation()).getSourceRange();
          auto const replacement = fixup(name, style);
          auto const diagnostic  = diagnostics.getCustomDiagID(clang::DiagnosticsEngine::Warning,
                                                               "%0 '%1' doesn't swag like '%2%3%4'.");

          diagnostics.Report(clang::FullSourceLoc(range.getBegin(), manager), diagnostic)
            << kindname << d->getName() << style.prefix << casing::names[std::size_t(style.casing)] << style.suffix
            << clang::FixItHint::CreateReplacement(range, replacement) << range;
          replacements.insert(clang::tooling::Replacement(manager, clang::CharSourceRange::getCharRange(range), replacement));

          return true;
        } // VisitCXXRecordDecl

        bool VisitVarDecl(clang::VarDecl* d) {
          auto& context     = d->getASTContext();
          auto& manager     = context.getSourceManager();
          auto& diagnostics = context.getDiagnostics();

          // if (!manager.isWrittenInMainFile(d->getLocation()))
          // return true;

          if (!d->getIdentifier())
            return true;
          if (d->getName().empty())
            return true;

          auto config = get_config(d);
          auto style  = config::style();

          auto const type     = d->getType();
          auto       kindname = "variable";

          if (false) {

            // } else if (!type.isNull() && type.isLocalRestrictQualified()) {
            // } else if (!type.isNull() && type.isLocalVolatileQualified()) {
            // } else if (!type.isNull() && type.getAsString() == "") {
          } else if (d->isConstexpr() && config.constexpr_variable_style.is_set) {
            kindname = "constexpr";
            style    = config.constexpr_variable_style;
          } else if (!type.isNull() && type.isLocalConstQualified() && d->isFileVarDecl() && config.global_constant_style.is_set) {
            kindname = "global constant";
            style    = config.global_constant_style;
          } else if (!type.isNull() && type.isLocalConstQualified() && d->isStaticDataMember() && config.class_constant_style.is_set) {
            kindname = "class constant";
            style    = config.class_constant_style;
          } else if (!type.isNull() && type.isLocalConstQualified() && d->isLocalVarDecl() && config.local_constant_style.is_set) {
            kindname = "local constant";
            style    = config.local_constant_style;
          } else if (!type.isNull() && type.isLocalConstQualified() && d->isFunctionOrMethodVarDecl() && config.local_constant_style.is_set) {
            kindname = "local constant";
            style    = config.local_constant_style;
          } else if (!type.isNull() && type.isLocalConstQualified() && d->isStaticLocal() && config.static_constant_style.is_set) {
            kindname = "static constant";
            style    = config.static_constant_style;
          } else if (!type.isNull() && type.isLocalConstQualified() && config.constant_style.is_set) {
            kindname = "constant";
            style    = config.constant_style;

            // } else if (d->isWeak()) {
          } else if (d->isFileVarDecl() && config.global_variable_style.is_set) {
            kindname = "global variable";
            style    = config.global_variable_style;
          } else if (d->isLocalVarDecl() && config.local_variable_style.is_set) {
            kindname = "local variable";
            style    = config.local_variable_style;
          } else if (d->isFunctionOrMethodVarDecl() && config.local_variable_style.is_set) {
            kindname = "local variable";
            style    = config.local_variable_style;
          } else if (d->isStaticLocal() && config.static_variable_style.is_set) {
            kindname = "static variable";
            style    = config.static_variable_style;
          } else if (d->isStaticDataMember() && config.class_member_style.is_set) {
            kindname = "class member";
            style    = config.class_member_style;

            // } else if (d->isExceptionVariable() && config.exception_variable_style.is_set) {
            // } else if (d->isNRVOVariable()) {
            // } else if (d->isCXXForRangeDecl()) {
          } else if (config.variable_style.is_set) {
            kindname = "variable";
            style    = config.variable_style;
          }

          if (!style.is_set)
            return true;

          if (check(d->getName(), style))
            return true;

          auto const name        = d->getName();
          auto const range       = clang::DeclarationNameInfo(d->getDeclName(), d->getLocation()).getSourceRange();
          auto const replacement = fixup(name, style);
          auto const diagnostic  = diagnostics.getCustomDiagID(clang::DiagnosticsEngine::Warning,
                                                               "%0 '%1' doesn't swag like '%2%3%4'.");

          diagnostics.Report(clang::FullSourceLoc(range.getBegin(), manager), diagnostic)
            << kindname << d->getName() << style.prefix << casing::names[std::size_t(style.casing)] << style.suffix
            << clang::FixItHint::CreateReplacement(range, replacement) << range;
          replacements.insert(clang::tooling::Replacement(manager, clang::CharSourceRange::getCharRange(range), replacement));

          return true;
        } // VisitVarDecl

        bool VisitFieldDecl(clang::FieldDecl* d) {
          auto& context     = d->getASTContext();
          auto& manager     = context.getSourceManager();
          auto& diagnostics = context.getDiagnostics();

          // if (!manager.isWrittenInMainFile(d->getLocation()))
          // return true;

          if (!d->getIdentifier())
            return true;
          if (d->getName().empty())
            return true;

          auto config = get_config(d);
          auto style  = config::style();

          auto const type     = d->getType();
          auto       kindname = "member";

          if (false) {

            // } else if (!type.isNull() && type.isLocalRestrictQualified()) {
            // } else if (!type.isNull() && type.isLocalVolatileQualified()) {
            // } else if (!type.isNull() && type.getAsString() == "") {
          } else if (!type.isNull() && type.isLocalConstQualified() && config.member_constant_style.is_set) {
            kindname = "constant member";
            style    = config.member_constant_style;
          } else if (!type.isNull() && type.isLocalConstQualified() && config.constant_style.is_set) {
            kindname = "constant member";
            style    = config.constant_style;
          } else if (config.member_style.is_set) {
            kindname = "member";
            style    = config.member_style;
          }

          if (!style.is_set)
            return true;

          if (check(d->getName(), style))
            return true;

          auto const name        = d->getName();
          auto const range       = clang::DeclarationNameInfo(d->getDeclName(), d->getLocation()).getSourceRange();
          auto const replacement = fixup(name, style);
          auto const diagnostic  = diagnostics.getCustomDiagID(clang::DiagnosticsEngine::Warning,
                                                               "%0 '%1' doesn't swag like '%2%3%4'.");

          diagnostics.Report(clang::FullSourceLoc(range.getBegin(), manager), diagnostic)
            << kindname << d->getName() << style.prefix << casing::names[std::size_t(style.casing)] << style.suffix
            << clang::FixItHint::CreateReplacement(range, replacement) << range;
          replacements.insert(clang::tooling::Replacement(manager, clang::CharSourceRange::getCharRange(range), replacement));

          return true;
        } // VisitVarDecl

        bool VisitParmVarDecl(clang::ParmVarDecl* d) {
          auto& context     = d->getASTContext();
          auto& manager     = context.getSourceManager();
          auto& diagnostics = context.getDiagnostics();

          // if (!manager.isWrittenInMainFile(d->getLocation()))
          // return true;

          if (!d->getIdentifier())
            return true;
          if (d->getName().empty())
            return true;

          auto config = get_config(d);
          auto style  = config::style();

          auto const type     = d->getType();
          auto       kindname = "parameter";

          if (false) {

            // } else if (!type.isNull() && type.isLocalRestrictQualified()) {
            // } else if (!type.isNull() && type.isLocalVolatileQualified()) {
            // } else if (!type.isNull() && type.getAsString() == "") {
          } else if (d->isConstexpr() && config.constexpr_variable_style.is_set) {
            kindname = "constexpr";
            style    = config.constexpr_variable_style;
          } else if (!type.isNull() && type.isLocalConstQualified() && config.parameter_constant_style.is_set) {
            kindname = "constant parameter";
            style    = config.constant_style;
          } else if (!type.isNull() && type.isLocalConstQualified() && config.constant_style.is_set) {
            kindname = "constant parameter";
            style    = config.constant_style;
          } else if (d->isParameterPack() && config.parameter_pack_style.is_set) {
            kindname = "parameter pack";
            style    = config.parameter_pack_style;
          } else if (config.parameter_style.is_set) {
            kindname = "parameter";
            style    = config.parameter_style;
          }

          if (!style.is_set)
            return true;

          if (check(d->getName(), style))
            return true;

          auto const name        = d->getName();
          auto const range       = clang::DeclarationNameInfo(d->getDeclName(), d->getLocation()).getSourceRange();
          auto const replacement = fixup(name, style);
          auto const diagnostic  = diagnostics.getCustomDiagID(clang::DiagnosticsEngine::Warning,
                                                               "%0 '%1' doesn't swag like '%2%3%4'.");

          diagnostics.Report(clang::FullSourceLoc(range.getBegin(), manager), diagnostic)
            << kindname << d->getName() << style.prefix << casing::names[std::size_t(style.casing)] << style.suffix
            << clang::FixItHint::CreateReplacement(range, replacement) << range;
          replacements.insert(clang::tooling::Replacement(manager, clang::CharSourceRange::getCharRange(range), replacement));

          return true;
        } // VisitParmVarDecl

        bool VisitFunctionDecl(clang::FunctionDecl* d) {
          auto& context     = d->getASTContext();
          auto& manager     = context.getSourceManager();
          auto& diagnostics = context.getDiagnostics();

          // if (!manager.isWrittenInMainFile(d->getLocation()))
          // return true;

          if (!d->getIdentifier())
            return true;
          if (d->getName().empty())
            return true;

          if (d->isMain())
            return true;

          auto config = get_config(d);
          auto style  = config::style();

          auto kindname = "parameter";
          if (false) {
            // } else if (d->isVariadic()) {
          } else if (d->isConstexpr() && config.constexpr_function_style.is_set) {
            kindname = "constexpr function";
            style    = config.constexpr_function_style;
          } else if (d->isPure() && config.pure_function_style.is_set) {
            kindname = "pure function";
            style    = config.pure_function_style;

            // } else if (d->isTrivial()) {
            // } else if (d->isVirtualAsWritten()) {
          } else if (d->isGlobal() && config.global_function_style.is_set) {
            kindname = "global function";
            style    = config.global_function_style;

            // } else if (d->isInlineSpecified()) {
            // } else if (d->isOverloadedOperator()) {
            // } else if (d->isFunctionTemplateSpecialization()) {
          } else if (config.function_style.is_set) {
            kindname = "function";
            style    = config.function_style;
          }

          if (!style.is_set)
            return true;

          if (check(d->getName(), style))
            return true;

          auto const name        = d->getName();
          auto const range       = clang::DeclarationNameInfo(d->getDeclName(), d->getLocation()).getSourceRange();
          auto const replacement = fixup(name, style);
          auto const diagnostic  = diagnostics.getCustomDiagID(clang::DiagnosticsEngine::Warning,
                                                               "%0 '%1' doesn't swag like '%2%3%4'.");

          diagnostics.Report(clang::FullSourceLoc(range.getBegin(), manager), diagnostic)
            << kindname << d->getName() << style.prefix << casing::names[std::size_t(style.casing)] << style.suffix
            << clang::FixItHint::CreateReplacement(range, replacement) << range;
          replacements.insert(clang::tooling::Replacement(manager, clang::CharSourceRange::getCharRange(range), replacement));

          return true;
        } // VisitFunctionDecl

        bool VisitCXXMethodDecl(clang::CXXMethodDecl* d) {
          auto& context     = d->getASTContext();
          auto& manager     = context.getSourceManager();
          auto& diagnostics = context.getDiagnostics();

          // if (!manager.isWrittenInMainFile(d->getLocation()))
          // return true;

          if (!d->getIdentifier())
            return true;
          if (d->getName().empty())
            return true;

          if (d->isMain())
            return true;
          if (!d->isUserProvided())
            return true;
          if (d->isUsualDeallocationFunction())
            return true;
          if (d->isCopyAssignmentOperator())
            return true;
          if (d->isMoveAssignmentOperator())
            return true;
          if (d->size_overridden_methods() > 0)
            return true;

          auto config   = get_config(d);
          auto style    = config::style();
          auto kindname = "method";
          if (false) {
            // } else if (d->isVariadic()) {
          } else if (d->isConstexpr() && config.constexpr_method_style.is_set) {
            kindname = "constexpr method";
            style    = config.constexpr_method_style;
          } else if (d->isConstexpr() && config.constexpr_function_style.is_set) {
            kindname = "constexpr method";
            style    = config.constexpr_function_style;
          } else if (d->isPure() && config.pure_method_style.is_set) {
            kindname = "pure method";
            style    = config.pure_method_style;
          } else if (d->isPure() && config.pure_function_style.is_set) {
            kindname = "pure method";
            style    = config.pure_function_style;

            // } else if (d->isTrivial()) {
            // } else if (d->isVirtualAsWritten()) {
            // } else if (d->isGlobal()) {
            // } else if (d->isInlineSpecified()) {
            // } else if (d->isOverloadedOperator()) {
            // } else if (d->isFunctionTemplateSpecialization()) {

          } else if (d->isStatic() && config.class_method_style.is_set) {
            kindname = "class method";
            style    = config.class_method_style;

            // } else if (d->isConst()) {
            // } else if (d->isVolatile()) {
          } else if (d->isVirtual() && config.virtual_method_style.is_set) {
            kindname = "virtual method";
            style    = config.virtual_method_style;
          } else if (config.method_style.is_set) {
            kindname = "method";
            style    = config.method_style;
          } else if (config.function_style.is_set) {
            kindname = "method";
            style    = config.function_style;
          }

          if (!style.is_set)
            return true;

          if (check(d->getName(), style))
            return true;

          auto const name        = d->getName();
          auto const range       = clang::DeclarationNameInfo(d->getDeclName(), d->getLocation()).getSourceRange();
          auto const replacement = fixup(name, style);
          auto const diagnostic  = diagnostics.getCustomDiagID(clang::DiagnosticsEngine::Warning,
                                                               "%0 '%1' doesn't swag like '%2%3%4'.");

          diagnostics.Report(clang::FullSourceLoc(range.getBegin(), manager), diagnostic)
            << kindname << d->getName() << style.prefix << casing::names[std::size_t(style.casing)] << style.suffix
            << clang::FixItHint::CreateReplacement(range, replacement) << range;
          replacements.insert(clang::tooling::Replacement(manager, clang::CharSourceRange::getCharRange(range), replacement));

          return true;
        } // VisitCXXMethodDecl

        bool VisitTypedefDecl(clang::TypedefDecl* d) {
          auto& context     = d->getASTContext();
          auto& manager     = context.getSourceManager();
          auto& diagnostics = context.getDiagnostics();

          // if (!manager.isWrittenInMainFile(d->getLocation()))
          // return true;

          if (!d->getIdentifier())
            return true;
          if (d->getName().empty())
            return true;

          auto config = get_config(d);
          auto style  = config::style();

          if (false) {
            //
          } else if (config.typedef_style.is_set) {
            style = config.typedef_style;
          }

          if (!style.is_set)
            return true;

          if (check(d->getName(), style))
            return true;

          auto const name        = d->getName();
          auto const range       = clang::DeclarationNameInfo(d->getDeclName(), d->getLocation()).getSourceRange();
          auto const kindname    = fixup(static_cast< clang::Decl* >(d)->getDeclKindName(), config::style(true, casing::type::lower_case, "", ""));
          auto const replacement = fixup(name, style);
          auto const diagnostic  = diagnostics.getCustomDiagID(clang::DiagnosticsEngine::Warning,
                                                               "%0 '%1' doesn't swag like '%2%3%4'.");

          diagnostics.Report(clang::FullSourceLoc(range.getBegin(), manager), diagnostic)
            << kindname << d->getName() << style.prefix << casing::names[std::size_t(style.casing)] << style.suffix
            << clang::FixItHint::CreateReplacement(range, replacement) << range;
          replacements.insert(clang::tooling::Replacement(manager, clang::CharSourceRange::getCharRange(range), replacement));

          return true;
        } // VisitTypedefDecl

        bool VisitEnumDecl(clang::EnumDecl* d) {
          auto& context     = d->getASTContext();
          auto& manager     = context.getSourceManager();
          auto& diagnostics = context.getDiagnostics();

          // if (!manager.isWrittenInMainFile(d->getLocation()))
          // return true;

          if (!d->getIdentifier())
            return true;
          if (d->getName().empty())
            return true;

          auto config = get_config(d);
          auto style  = config::style();

          if (false) {
            //
          } else if (config.enum_style.is_set) {
            style = config.enum_style;
          }

          if (!style.is_set)
            return true;

          if (check(d->getName(), style))
            return true;

          auto const name        = d->getName();
          auto const range       = clang::DeclarationNameInfo(d->getDeclName(), d->getLocation()).getSourceRange();
          auto const kindname    = fixup(static_cast< clang::Decl* >(d)->getDeclKindName(), config::style(true, casing::type::lower_case, "", ""));
          auto const replacement = fixup(name, style);
          auto const diagnostic  = diagnostics.getCustomDiagID(clang::DiagnosticsEngine::Warning,
                                                               "%0 '%1' doesn't swag like '%2%3%4'.");

          diagnostics.Report(clang::FullSourceLoc(range.getBegin(), manager), diagnostic)
            << kindname << d->getName() << style.prefix << casing::names[std::size_t(style.casing)] << style.suffix
            << clang::FixItHint::CreateReplacement(range, replacement) << range;
          replacements.insert(clang::tooling::Replacement(manager, clang::CharSourceRange::getCharRange(range), replacement));

          return true;
        }

        bool VisitEnumConstantDecl(clang::EnumConstantDecl* d) {
          auto& context     = d->getASTContext();
          auto& manager     = context.getSourceManager();
          auto& diagnostics = context.getDiagnostics();

          // if (!manager.isWrittenInMainFile(d->getLocation()))
          // return true;

          if (!d->getIdentifier())
            return true;
          if (d->getName().empty())
            return true;

          auto config = get_config(d);
          auto style  = config::style();

          if (false) {
            //
          } else if (config.enum_constant_style.is_set) {
            style = config.enum_constant_style;
          } else if (config.constant_style.is_set) {
            style = config.constant_style;
          }

          if (!style.is_set)
            return true;

          if (check(d->getName(), style))
            return true;

          auto const name        = d->getName();
          auto const range       = clang::DeclarationNameInfo(d->getDeclName(), d->getLocation()).getSourceRange();
          auto const kindname    = fixup(static_cast< clang::Decl* >(d)->getDeclKindName(), config::style(true, casing::type::lower_case, "", ""));
          auto const replacement = fixup(name, style);
          auto const diagnostic  = diagnostics.getCustomDiagID(clang::DiagnosticsEngine::Warning,
                                                               "%0 '%1' doesn't swag like '%2%3%4'.");

          diagnostics.Report(clang::FullSourceLoc(range.getBegin(), manager), diagnostic)
            << kindname << d->getName() << style.prefix << casing::names[std::size_t(style.casing)] << style.suffix
            << clang::FixItHint::CreateReplacement(range, replacement) << range;
          replacements.insert(clang::tooling::Replacement(manager, clang::CharSourceRange::getCharRange(range), replacement));

          return true;
        }

        bool VisitTemplateTypeParmDecl(clang::TemplateTypeParmDecl* d) {
          auto& context     = d->getASTContext();
          auto& manager     = context.getSourceManager();
          auto& diagnostics = context.getDiagnostics();

          // if (!manager.isWrittenInMainFile(d->getLocation()))
          // return true;

          if (!d->getIdentifier())
            return true;
          if (d->getName().empty())
            return true;

          auto config = get_config(d);
          auto style  = config::style();

          if (false) {
            //
          } else if (config.type_template_parameter_style.is_set) {
            style = config.type_template_parameter_style;
          } else if (config.template_parameter_style.is_set) {
            style = config.template_parameter_style;
          }

          if (!style.is_set)
            return true;

          if (check(d->getName(), style))
            return true;

          auto const name        = d->getName();
          auto const range       = clang::DeclarationNameInfo(d->getDeclName(), d->getLocation()).getSourceRange();
          auto const kindname    = "template parameter";
          auto const replacement = fixup(name, style);
          auto const diagnostic  = diagnostics.getCustomDiagID(clang::DiagnosticsEngine::Warning,
                                                               "%0 '%1' doesn't swag like '%2%3%4'.");

          diagnostics.Report(clang::FullSourceLoc(range.getBegin(), manager), diagnostic)
            << kindname << d->getName() << style.prefix << casing::names[std::size_t(style.casing)] << style.suffix
            << clang::FixItHint::CreateReplacement(range, replacement) << range;
          replacements.insert(clang::tooling::Replacement(manager, clang::CharSourceRange::getCharRange(range), replacement));

          return true;
        }

        bool VisitNonTypeTemplateParmDecl(clang::NonTypeTemplateParmDecl* d) {
          auto& context     = d->getASTContext();
          auto& manager     = context.getSourceManager();
          auto& diagnostics = context.getDiagnostics();

          // if (!manager.isWrittenInMainFile(d->getLocation()))
          // return true;

          if (!d->getIdentifier())
            return true;
          if (d->getName().empty())
            return true;

          auto config = get_config(d);
          auto style  = config::style();

          if (false) {
            //
          } else if (config.value_template_parameter_style.is_set) {
            style = config.value_template_parameter_style;
          } else if (config.template_parameter_style.is_set) {
            style = config.template_parameter_style;
          }

          if (!style.is_set)
            return true;

          if (check(d->getName(), style))
            return true;

          auto const name        = d->getName();
          auto const range       = clang::DeclarationNameInfo(d->getDeclName(), d->getLocation()).getSourceRange();
          auto const kindname    = "template parameter";
          auto const replacement = fixup(name, style);
          auto const diagnostic  = diagnostics.getCustomDiagID(clang::DiagnosticsEngine::Warning,
                                                               "%0 '%1' doesn't swag like '%2%3%4'.");

          diagnostics.Report(clang::FullSourceLoc(range.getBegin(), manager), diagnostic)
            << kindname << d->getName() << style.prefix << casing::names[std::size_t(style.casing)] << style.suffix
            << clang::FixItHint::CreateReplacement(range, replacement) << range;
          replacements.insert(clang::tooling::Replacement(manager, clang::CharSourceRange::getCharRange(range), replacement));

          return true;
        }

        bool VisitTemplateTemplateParmDecl(clang::TemplateTemplateParmDecl* d) {
          auto& context     = d->getASTContext();
          auto& manager     = context.getSourceManager();
          auto& diagnostics = context.getDiagnostics();

          // if (!manager.isWrittenInMainFile(d->getLocation()))
          // return true;

          if (!d->getIdentifier())
            return true;
          if (d->getName().empty())
            return true;

          auto config = get_config(d);
          auto style  = config::style();

          if (false) {
            //
          } else if (config.template_template_parameter_style.is_set) {
            style = config.template_template_parameter_style;
          } else if (config.template_parameter_style.is_set) {
            style = config.template_parameter_style;
          }

          if (!style.is_set)
            return true;

          if (check(d->getName(), style))
            return true;

          auto const name        = d->getName();
          auto const range       = clang::DeclarationNameInfo(d->getDeclName(), d->getLocation()).getSourceRange();
          auto const kindname    = "template parameter";
          auto const replacement = fixup(name, style);
          auto const diagnostic  = diagnostics.getCustomDiagID(clang::DiagnosticsEngine::Warning,
                                                               "%0 '%1' doesn't swag like '%2%3%4'.");

          diagnostics.Report(clang::FullSourceLoc(range.getBegin(), manager), diagnostic)
            << kindname << d->getName() << style.prefix << casing::names[std::size_t(style.casing)] << style.suffix
            << clang::FixItHint::CreateReplacement(range, replacement) << range;
          replacements.insert(clang::tooling::Replacement(manager, clang::CharSourceRange::getCharRange(range), replacement));

          return true;
        }

        bool VisitTypeAliasDecl(clang::TypeAliasDecl* d) {
          auto& context     = d->getASTContext();
          auto& manager     = context.getSourceManager();
          auto& diagnostics = context.getDiagnostics();

          // if (!manager.isWrittenInMainFile(d->getLocation()))
          // return true;

          if (!d->getIdentifier())
            return true;
          if (d->getName().empty())
            return true;

          auto config = get_config(d);
          auto style  = config::style();

          if (false) {
            //
          } else if (config.using_style.is_set) {
            style = config.using_style;
          } else if (config.typedef_style.is_set) {
            style = config.typedef_style;
          }

          if (!style.is_set)
            return true;

          if (check(d->getName(), style))
            return true;

          auto const name        = d->getName();
          auto const range       = clang::DeclarationNameInfo(d->getDeclName(), d->getLocation()).getSourceRange();
          auto const kindname    = "type alias";
          auto const replacement = fixup(name, style);
          auto const diagnostic  = diagnostics.getCustomDiagID(clang::DiagnosticsEngine::Warning,
                                                               "%0 '%1' doesn't swag like '%2%3%4'.");

          diagnostics.Report(clang::FullSourceLoc(range.getBegin(), manager), diagnostic)
            << kindname << d->getName() << style.prefix << casing::names[std::size_t(style.casing)] << style.suffix
            << clang::FixItHint::CreateReplacement(range, replacement) << range;
          replacements.insert(clang::tooling::Replacement(manager, clang::CharSourceRange::getCharRange(range), replacement));

          return true;
        }

        bool VisitTypeAliasTemplateDecl(clang::TypeAliasTemplateDecl* d) {
          auto& context     = d->getASTContext();
          auto& manager     = context.getSourceManager();
          auto& diagnostics = context.getDiagnostics();

          // if (!manager.isWrittenInMainFile(d->getLocation()))
          // return true;

          if (!d->getIdentifier())
            return true;
          if (d->getName().empty())
            return true;

          auto config = get_config(d);
          auto style  = config::style();

          if (false) {
            //
          } else if (config.template_using_style.is_set) {
            style = config.template_using_style;
          } else if (config.using_style.is_set) {
            style = config.using_style;
          } else if (config.typedef_style.is_set) {
            style = config.typedef_style;
          }

          if (!style.is_set)
            return true;

          if (check(d->getName(), style))
            return true;

          auto const name        = d->getName();
          auto const range       = clang::DeclarationNameInfo(d->getDeclName(), d->getLocation()).getSourceRange();
          auto const kindname    = "type alias";
          auto const replacement = fixup(name, style);
          auto const diagnostic  = diagnostics.getCustomDiagID(clang::DiagnosticsEngine::Warning,
                                                               "%0 '%1' doesn't swag like '%2%3%4'.");

          diagnostics.Report(clang::FullSourceLoc(range.getBegin(), manager), diagnostic)
            << kindname << d->getName() << style.prefix << casing::names[std::size_t(style.casing)] << style.suffix
            << clang::FixItHint::CreateReplacement(range, replacement) << range;
          replacements.insert(clang::tooling::Replacement(manager, clang::CharSourceRange::getCharRange(range), replacement));

          return true;
        }

        bool VisitClassScopeFunctionSpecializationDecl(clang::ClassScopeFunctionSpecializationDecl* d) {
          return VisitCXXMethodDecl(d->getSpecialization());
        }

        bool VisitAccessSpecDecl(clang::AccessSpecDecl* d) { return true; }
        bool VisitClassTemplateDecl(clang::ClassTemplateDecl* d) { return true; }
        bool VisitClassTemplatePartialSpecializationDecl(clang::ClassTemplatePartialSpecializationDecl* d) { return true; }
        bool VisitClassTemplateSpecializationDecl(clang::ClassTemplateSpecializationDecl* d) { return true; }
        bool VisitCXXConstructorDecl(clang::CXXConstructorDecl* d) { return true; }
        bool VisitCXXConversionDecl(clang::CXXConversionDecl* d) { return true; }
        bool VisitCXXDestructorDecl(clang::CXXDestructorDecl* d) { return true; }
        bool VisitEmptyDecl(clang::EmptyDecl* d) { return true; }
        bool VisitFriendDecl(clang::FriendDecl* d) { return true; }
        bool VisitFunctionTemplateDecl(clang::FunctionTemplateDecl* d) { return true; }
        bool VisitLinkageSpecDecl(clang::LinkageSpecDecl* d) { return true; }
        bool VisitStaticAssertDecl(clang::StaticAssertDecl* d) { return true; }
        bool VisitTranslationUnitDecl(clang::TranslationUnitDecl* d) { return true; }
        bool VisitUnresolvedUsingValueDecl(clang::UnresolvedUsingValueDecl* d) { return true; }
        bool VisitUsingDecl(clang::UsingDecl* d) { return true; }
        bool VisitUsingDirectiveDecl(clang::UsingDirectiveDecl* d) { return true; }

        bool VisitBlockDecl(clang::BlockDecl* d) { return VisitDecl(d); }
        bool VisitCapturedDecl(clang::CapturedDecl* d) { return VisitDecl(d); }
        bool VisitDeclaratorDecl(clang::DeclaratorDecl* d) { return VisitDecl(d); }
        bool VisitFileScopeAsmDecl(clang::FileScopeAsmDecl* d) { return VisitDecl(d); }
        bool VisitFriendTemplateDecl(clang::FriendTemplateDecl* d) { return VisitDecl(d); }
        bool VisitImplicitParamDecl(clang::ImplicitParamDecl* d) { return VisitDecl(d); }
        bool VisitImportDecl(clang::ImportDecl* d) { return VisitDecl(d); }
        bool VisitIndirectFieldDecl(clang::IndirectFieldDecl* d) { return VisitDecl(d); }
        bool VisitLabelDecl(clang::LabelDecl* d) { return VisitDecl(d); }
        bool VisitMSPropertyDecl(clang::MSPropertyDecl* d) { return VisitDecl(d); }
        bool VisitNamedDecl(clang::NamedDecl* d) { return VisitDecl(d); }
        bool VisitOMPThreadPrivateDecl(clang::OMPThreadPrivateDecl* d) { return VisitDecl(d); }
        bool VisitRecordDecl(clang::RecordDecl* d) { return VisitDecl(d); }
        bool VisitRedeclarableTemplateDecl(clang::RedeclarableTemplateDecl* d) { return VisitDecl(d); }
        bool VisitTagDecl(clang::TagDecl* d) { return VisitDecl(d); }
        bool VisitTemplateDecl(clang::TemplateDecl* d) { return VisitDecl(d); }
        bool VisitTypeDecl(clang::TypeDecl* d) { return VisitDecl(d); }
        bool VisitTypedefNameDecl(clang::TypedefNameDecl* d) { return VisitDecl(d); }
        bool VisitUsingShadowDecl(clang::UsingShadowDecl* d) { return VisitDecl(d); }
        bool VisitValueDecl(clang::ValueDecl* d) { return VisitDecl(d); }
        bool VisitVarTemplateDecl(clang::VarTemplateDecl* d) { return VisitDecl(d); }
        bool VisitVarTemplatePartialSpecializationDecl(clang::VarTemplatePartialSpecializationDecl* d) { return VisitDecl(d); }
        bool VisitVarTemplateSpecializationDecl(clang::VarTemplateSpecializationDecl* d) { return VisitDecl(d); }

        bool VisitObjCAtDefsFieldDecl(clang::ObjCAtDefsFieldDecl* d) { return VisitDecl(d); }
        bool VisitObjCCategoryDecl(clang::ObjCCategoryDecl* d) { return VisitDecl(d); }
        bool VisitObjCCategoryImplDecl(clang::ObjCCategoryImplDecl* d) { return VisitDecl(d); }
        bool VisitObjCCompatibleAliasDecl(clang::ObjCCompatibleAliasDecl* d) { return VisitDecl(d); }
        bool VisitObjCContainerDecl(clang::ObjCContainerDecl* d) { return VisitDecl(d); }
        bool VisitObjCImplDecl(clang::ObjCImplDecl* d) { return VisitDecl(d); }
        bool VisitObjCImplementationDecl(clang::ObjCImplementationDecl* d) { return VisitDecl(d); }
        bool VisitObjCInterfaceDecl(clang::ObjCInterfaceDecl* d) { return VisitDecl(d); }
        bool VisitObjCIvarDecl(clang::ObjCIvarDecl* d) { return VisitDecl(d); }
        bool VisitObjCMethodDecl(clang::ObjCMethodDecl* d) { return VisitDecl(d); }
        bool VisitObjCPropertyDecl(clang::ObjCPropertyDecl* d) { return VisitDecl(d); }
        bool VisitObjCPropertyImplDecl(clang::ObjCPropertyImplDecl* d) { return VisitDecl(d); }
        bool VisitObjCProtocolDecl(clang::ObjCProtocolDecl* d) { return VisitDecl(d); }

        // Declare WalkUpFrom*() for all concrete Decl classes.
#define ABSTRACT_DECL(DECL)
#define DECL(CLASS, BASE)                                      \
  bool WalkUpFrom ## CLASS ## Decl(clang::CLASS ## Decl * d) { \
    return Visit ## CLASS ## Decl(d);                          \
  } // namespace {
#include "clang/AST/DeclNodes.inc"

        // The above header #undefs ABSTRACT_DECL and DECL upon exit.

        // Declare Traverse*() for all concrete Decl classes.
#define ABSTRACT_DECL(DECL)
#define DECL(CLASS, BASE)                                    \
  bool Traverse ## CLASS ## Decl(clang::CLASS ## Decl * d) { \
    return base::Traverse ## CLASS ## Decl(d);               \
  }
#include "clang/AST/DeclNodes.inc"

        // The above header #undefs ABSTRACT_DECL and DECL upon exit.

      private:
        clang::tooling::Replacements& replacements;
        swang::config cfg;
        clang::FileID file_id;

        std::string tag;
        std::string name;
        std::set< std::string > attribs;
        std::set< std::string > classes;

        std::vector< std::string > tags;
    };

    class SwangASTConsumer : public clang::ASTConsumer {
      public:
        SwangASTConsumer(clang::tooling::Replacements& replacements) :
          visitor(replacements) {}

        virtual void HandleTranslationUnit(clang::ASTContext& context) {
          visitor.TraverseDecl(context.getTranslationUnitDecl());
        }

      private:
        SwangDeclVisitor visitor;
    };

    class SwangAction {
      public:
        SwangAction(clang::tooling::Replacements& replacements) :
          replacements(replacements) {}

        std::unique_ptr< clang::ASTConsumer > newASTConsumer() { return llvm::make_unique< SwangASTConsumer >(replacements); }

      private:
        clang::tooling::Replacements& replacements;
    };

  } // end anonymous namespace
} // namespace swang

auto build_path   = llvm::cl::opt< std::string >(llvm::cl::Positional, llvm::cl::desc("<build-path>"));
auto source_paths = llvm::cl::list< std::string >(llvm::cl::Positional, llvm::cl::desc("<source0> [... <sourceN>]"), llvm::cl::OneOrMore);

int main(int argc, const char** argv) {
  llvm::sys::PrintStackTraceOnErrorSignal();

  auto database = std::unique_ptr< clang::tooling::CompilationDatabase >(clang::tooling::FixedCompilationDatabase::loadFromCommandLine(argc, argv));
  llvm::cl::ParseCommandLineOptions(argc, argv);

  if (!database) {
    auto error_message = std::string();
    database = !build_path.empty()
               ? clang::tooling::CompilationDatabase::autoDetectFromDirectory(build_path, error_message)
               : clang::tooling::CompilationDatabase::autoDetectFromSource(source_paths[0], error_message);

    if (!database)
      llvm::report_fatal_error(error_message);
  }

  auto tool   = clang::tooling::RefactoringTool(*database, source_paths);
  auto action = swang::SwangAction(tool.getReplacements());

  return tool.run(clang::tooling::newFrontendActionFactory(&action).get());
}
>>>>>>> d3593684
<|MERGE_RESOLUTION|>--- conflicted
+++ resolved
@@ -1,4 +1,3 @@
-<<<<<<< HEAD
 #include "clang/AST/ASTConsumer.h"
 #include "clang/AST/ASTContext.h"
 #include "clang/AST/RecursiveASTVisitor.h"
@@ -405,9 +404,8 @@
         config get_config(clang::Decl* d) {
           auto& context  = d->getASTContext();
           auto& manager  = context.getSourceManager();
-          auto location = clang::FullSourceLoc(d->getLocation(), manager);
-          if (d->getLocation().isMacroID())
-          {
+          auto  location = clang::FullSourceLoc(d->getLocation(), manager);
+          if (d->getLocation().isMacroID()) {
             location = location.getSpellingLoc();
           }
 
@@ -451,6 +449,8 @@
           if (d->isAnonymousNamespace())
             return true;
 
+          if (!d->getIdentifier())
+            return true;
           if (d->getName().empty())
             return true;
 
@@ -493,8 +493,13 @@
           auto& manager     = context.getSourceManager();
           auto& diagnostics = context.getDiagnostics();
 
+          if (!d->getIdentifier())
+            return true;
+          if (d->getName().empty())
+            return true;
+
           auto config = get_config(d);
-          auto style = config::style();
+          auto style  = config::style();
 
           auto kindname = "namespace";
           style = config.namespace_style;
@@ -505,11 +510,11 @@
           if (check(d->getName(), style))
             return true;
 
-          auto const name = d->getName();
-          auto const range = clang::DeclarationNameInfo(d->getDeclName(), d->getLocation()).getSourceRange();
-          auto const replacement = fixup(name, style);
-          auto const diagnostic = diagnostics.getCustomDiagID(clang::DiagnosticsEngine::Warning,
-            "%0 '%1' doesn't swag like '%2%3%4'.");
+          auto const name        = d->getName();
+          auto const range       = clang::DeclarationNameInfo(d->getDeclName(), d->getLocation()).getSourceRange();
+          auto const replacement = fixup(name, style);
+          auto const diagnostic  = diagnostics.getCustomDiagID(clang::DiagnosticsEngine::Warning,
+                                                               "%0 '%1' doesn't swag like '%2%3%4'.");
 
           diagnostics.Report(clang::FullSourceLoc(range.getBegin(), manager), diagnostic)
             << kindname << d->getName() << style.prefix << casing::names[std::size_t(style.casing)] << style.suffix
@@ -530,6 +535,8 @@
           if (d->isAnonymousStructOrUnion())
             return true;
 
+          if (!d->getIdentifier())
+            return true;
           if (d->getName().empty())
             return true;
 
@@ -595,6 +602,8 @@
           // if (!manager.isWrittenInMainFile(d->getLocation()))
           // return true;
 
+          if (!d->getIdentifier())
+            return true;
           if (d->getName().empty())
             return true;
 
@@ -684,6 +693,8 @@
           // if (!manager.isWrittenInMainFile(d->getLocation()))
           // return true;
 
+          if (!d->getIdentifier())
+            return true;
           if (d->getName().empty())
             return true;
 
@@ -737,6 +748,8 @@
           // if (!manager.isWrittenInMainFile(d->getLocation()))
           // return true;
 
+          if (!d->getIdentifier())
+            return true;
           if (d->getName().empty())
             return true;
 
@@ -947,6 +960,8 @@
           // if (!manager.isWrittenInMainFile(d->getLocation()))
           // return true;
 
+          if (!d->getIdentifier())
+            return true;
           if (d->getName().empty())
             return true;
 
@@ -988,6 +1003,8 @@
           // if (!manager.isWrittenInMainFile(d->getLocation()))
           // return true;
 
+          if (!d->getIdentifier())
+            return true;
           if (d->getName().empty())
             return true;
 
@@ -1029,6 +1046,8 @@
           // if (!manager.isWrittenInMainFile(d->getLocation()))
           // return true;
 
+          if (!d->getIdentifier())
+            return true;
           if (d->getName().empty())
             return true;
 
@@ -1072,6 +1091,8 @@
           // if (!manager.isWrittenInMainFile(d->getLocation()))
           // return true;
 
+          if (!d->getIdentifier())
+            return true;
           if (d->getName().empty())
             return true;
 
@@ -1115,6 +1136,8 @@
           // if (!manager.isWrittenInMainFile(d->getLocation()))
           // return true;
 
+          if (!d->getIdentifier())
+            return true;
           if (d->getName().empty())
             return true;
 
@@ -1158,6 +1181,8 @@
           // if (!manager.isWrittenInMainFile(d->getLocation()))
           // return true;
 
+          if (!d->getIdentifier())
+            return true;
           if (d->getName().empty())
             return true;
 
@@ -1201,6 +1226,8 @@
           // if (!manager.isWrittenInMainFile(d->getLocation()))
           // return true;
 
+          if (!d->getIdentifier())
+            return true;
           if (d->getName().empty())
             return true;
 
@@ -1244,6 +1271,8 @@
           // if (!manager.isWrittenInMainFile(d->getLocation()))
           // return true;
 
+          if (!d->getIdentifier())
+            return true;
           if (d->getName().empty())
             return true;
 
@@ -1281,7 +1310,9 @@
           return true;
         }
 
-        bool VisitClassScopeFunctionSpecializationDecl(clang::ClassScopeFunctionSpecializationDecl* d) { return VisitCXXMethodDecl(d->getSpecialization()); }
+        bool VisitClassScopeFunctionSpecializationDecl(clang::ClassScopeFunctionSpecializationDecl* d) {
+          return VisitCXXMethodDecl(d->getSpecialization());
+        }
 
         bool VisitAccessSpecDecl(clang::AccessSpecDecl* d) { return true; }
         bool VisitClassTemplateDecl(clang::ClassTemplateDecl* d) { return true; }
@@ -1421,1461 +1452,4 @@
   auto action = swang::SwangAction(tool.getReplacements());
 
   return tool.run(clang::tooling::newFrontendActionFactory(&action).get());
-}
-=======
-#include "clang/AST/ASTConsumer.h"
-#include "clang/AST/ASTContext.h"
-#include "clang/AST/RecursiveASTVisitor.h"
-#include "clang/ASTMatchers/ASTMatchers.h"
-#include "clang/ASTMatchers/ASTMatchFinder.h"
-#include "clang/Basic/SourceManager.h"
-#include "clang/Frontend/FrontendActions.h"
-#include "clang/Lex/Lexer.h"
-#include "clang/Tooling/CompilationDatabase.h"
-#include "clang/Tooling/Refactoring.h"
-#include "clang/Tooling/Tooling.h"
-
-#include "llvm/Support/CommandLine.h"
-#include "llvm/Support/Debug.h"
-#include "llvm/Support/FileSystem.h"
-#include "llvm/Support/MemoryBuffer.h"
-#include "llvm/Support/Path.h"
-#include "llvm/Support/Regex.h"
-#include "llvm/Support/Signals.h"
-#include "llvm/Support/YAMLTraits.h"
-
-#include <cctype>
-
-namespace swang {
-  namespace casing {
-
-    enum type {
-      any_case=0,
-      lower_case,
-      camel_back,
-      upper_case,
-      camel_case,
-    };
-
-    static char const* const names[] = {
-      "aNy_CasE",
-      "lower_case",
-      "camelBack",
-      "UPPER_CASE",
-      "CamelCase",
-    };
-
-    static llvm::Regex matchers[] = {
-      llvm::Regex(llvm::StringRef("^.*$")),
-      llvm::Regex(llvm::StringRef("^[a-z][a-z0-9_]*$")),
-      llvm::Regex(llvm::StringRef("^[a-z][a-zA-Z0-9]*$")),
-      llvm::Regex(llvm::StringRef("^[A-Z][A-Z0-9_]*$")),
-      llvm::Regex(llvm::StringRef("^[A-Z][a-zA-Z0-9]*$")),
-    };
-
-    static auto splitter = llvm::Regex(llvm::StringRef("(([a-z0-9A-Z]*)(_+)|([A-Z]?[a-z0-9]+)([A-Z]|$)|([A-Z]+)([A-Z]|$))"));
-
-  }
-
-  struct config {
-    struct style {
-      style() :
-        is_set(false),
-        casing(casing::type::any_case),
-        prefix(""),
-        suffix("") {}
-
-      style(bool is_set, casing::type casing, std::string prefix, std::string suffix) :
-        is_set(is_set),
-        casing(casing),
-        prefix(std::move(prefix)),
-        suffix(std::move(suffix)) {}
-
-      bool         is_set;
-      casing::type casing;
-      std::string  prefix;
-      std::string  suffix;
-    };
-
-    style namespace_style;
-    style inline_namespace_style;
-
-    style enum_constant_style;
-    style constexpr_variable_style;
-    style member_constant_style;
-    style member_style;
-    style class_constant_style;
-    style class_member_style;
-    style global_constant_style;
-    style global_variable_style;
-    style local_constant_style;
-    style local_variable_style;
-    style static_constant_style;
-    style static_variable_style;
-    style constant_style;
-    style variable_style;
-
-    style parameter_constant_style;
-    style parameter_pack_style;
-    style parameter_style;
-
-    style abstract_style;
-    style pod_style;
-    style struct_style;
-    style class_style;
-    style union_style;
-    style enum_style;
-
-    style pure_function_style;
-    style global_function_style;
-    style constexpr_function_style;
-    style function_style;
-
-    style pure_method_style;
-    style constexpr_method_style;
-    style virtual_method_style;
-    style class_method_style;
-    style method_style;
-
-    style typedef_style;
-    style template_using_style;
-    style using_style;
-
-    style type_template_parameter_style;
-    style value_template_parameter_style;
-    style template_template_parameter_style;
-    style template_parameter_style;
-  };
-
-} // namespace swang
-
-namespace llvm {
-  namespace yaml {
-
-    template< >
-    struct ScalarEnumerationTraits< swang::casing::type > {
-      static void enumeration(IO& io, swang::casing::type& value) {
-        io.enumCase(value, "any", swang::casing::type::any_case);
-        io.enumCase(value, "aNy_CasE", swang::casing::type::any_case);
-        io.enumCase(value, "lower", swang::casing::type::lower_case);
-        io.enumCase(value, "lower_case", swang::casing::type::lower_case);
-        io.enumCase(value, "upper", swang::casing::type::upper_case);
-        io.enumCase(value, "UPPER_CASE", swang::casing::type::upper_case);
-        io.enumCase(value, "camel", swang::casing::type::camel_case);
-        io.enumCase(value, "CamelCase", swang::casing::type::camel_case);
-        io.enumCase(value, "camel_back", swang::casing::type::camel_back);
-        io.enumCase(value, "camelBack", swang::casing::type::camel_back);
-      }
-
-    };
-
-    template< >
-    struct MappingTraits< swang::config::style > {
-      static void mapping(IO& io, swang::config::style& style) {
-        auto predefined = std::string();
-
-        io.mapOptional("casing", style.casing);
-        io.mapOptional("prefix", style.prefix);
-        io.mapOptional("suffix", style.suffix);
-        style.is_set = true;
-
-        io.setContext(static_cast< void* >(&style));
-      }
-
-    };
-
-    template< >
-    struct MappingTraits< swang::config > {
-      static void mapping(IO& io, swang::config& style) {
-        io.mapOptional("namespace", style.namespace_style);
-        io.mapOptional("inline_namespace", style.inline_namespace_style);
-
-        io.mapOptional("enum_constant", style.enum_constant_style);
-        io.mapOptional("constexpr", style.constexpr_variable_style);
-        io.mapOptional("member_constant", style.member_constant_style);
-        io.mapOptional("member", style.member_style);
-        io.mapOptional("class_constant", style.class_constant_style);
-        io.mapOptional("class_member", style.class_member_style);
-        io.mapOptional("global_constant", style.global_constant_style);
-        io.mapOptional("global_variable", style.global_variable_style);
-        io.mapOptional("local_constant", style.local_constant_style);
-        io.mapOptional("local_variable", style.local_variable_style);
-        io.mapOptional("static_constant", style.static_constant_style);
-        io.mapOptional("static_variable", style.static_variable_style);
-        io.mapOptional("constant", style.constant_style);
-        io.mapOptional("variable", style.variable_style);
-
-        io.mapOptional("parameter_constant", style.parameter_constant_style);
-        io.mapOptional("parameter_pack", style.parameter_pack_style);
-        io.mapOptional("parameter", style.parameter_style);
-
-        io.mapOptional("abstract", style.abstract_style);
-        io.mapOptional("pod", style.pod_style);
-        io.mapOptional("struct", style.struct_style);
-        io.mapOptional("class", style.class_style);
-        io.mapOptional("union", style.union_style);
-        io.mapOptional("enum", style.enum_style);
-
-        io.mapOptional("pure_function", style.pure_function_style);
-        io.mapOptional("global_function", style.global_function_style);
-        io.mapOptional("constexpr_function", style.constexpr_function_style);
-        io.mapOptional("function", style.function_style);
-
-        io.mapOptional("pure_method", style.pure_method_style);
-        io.mapOptional("constexpr_method", style.constexpr_method_style);
-        io.mapOptional("virtual_method", style.virtual_method_style);
-        io.mapOptional("class_method", style.class_method_style);
-        io.mapOptional("method", style.method_style);
-
-        io.mapOptional("typedef", style.typedef_style);
-        io.mapOptional("template_using", style.template_using_style);
-        io.mapOptional("using", style.using_style);
-
-        io.mapOptional("type_template_parameter", style.type_template_parameter_style);
-        io.mapOptional("value_template_parameter", style.value_template_parameter_style);
-        io.mapOptional("template_template_parameter", style.template_template_parameter_style);
-        io.mapOptional("template_parameter", style.template_parameter_style);
-
-        io.setContext(static_cast< void* >(&style));
-      } // mapping
-
-    };
-
-    template< >
-    struct DocumentListTraits< std::vector< swang::config > > {
-      static size_t size(IO& io, std::vector< swang::config >& sequence) {
-        return sequence.size();
-      }
-
-      static swang::config& element(IO&, std::vector< swang::config >& sequence, size_t index) {
-        if (index >= sequence.size())
-          sequence.resize(index + 1);
-        return sequence[index];
-      }
-
-    };
-
-  } // namespace yaml
-} // namespace llvm
-
-namespace swang {
-  namespace {
-
-    auto const DEBUG_TYPE = "swang";
-
-    namespace cfg {
-
-      auto parse = [](llvm::StringRef text, std::error_code& error) {
-                     if (text.trim().empty())
-                       return error = std::make_error_code(std::errc::invalid_argument), swang::config();
-
-                     auto styles = std::vector< swang::config >();
-
-                     llvm::yaml::Input input(text);
-                     input >> styles;
-
-                     if (input.error())
-                       return error = input.error(), swang::config();
-
-                     if (styles.size() == 0)
-                       return error = std::make_error_code(std::errc::not_supported), swang::config();
-
-                     return error = std::error_code(), std::move(styles[0]);
-                   };
-
-      auto find = [](std::string filename) {
-                    // Look for .swang file in the file's parent directories.
-                    auto path = llvm::SmallString< 128 >(filename);
-
-                    llvm::sys::fs::make_absolute(path);
-
-                    for (llvm::StringRef directory = path; !directory.empty(); directory = llvm::sys::path::parent_path(directory)) {
-                      if (!llvm::sys::fs::is_directory(directory))
-                        continue;
-
-                      auto file = llvm::SmallString< 128 >(directory);
-                      llvm::sys::path::append(file, ".swang");
-
-                      DEBUG(llvm::dbgs() << "Trying " << file << "...\n");
-                      bool is_file = false;
-
-                      // Ignore errors from is_regular_file: we only need to know if we can read the file or not.
-                      llvm::sys::fs::is_regular_file(llvm::Twine(file), is_file);
-
-                      if (!is_file)
-                        continue;
-
-                      auto buffer = llvm::MemoryBuffer::getFile(file.c_str());
-                      if (buffer.getError()) {
-                        llvm::errs() << buffer.getError().message() << "\n";
-                        break;
-                      }
-
-                      auto error = std::error_code();
-                      auto style = cfg::parse(buffer.get()->getBuffer(), error);
-                      if (error == std::errc::not_supported)
-                        continue;
-                      else if (error != std::error_code())
-                        break;
-
-                      DEBUG(llvm::dbgs() << "Using configuration file " << file << "\n");
-                      return std::move(style);
-                    }
-
-                    return swang::config();
-                  };
-
-    } // namespace cfg
-
-    auto check = [](llvm::StringRef name, config::style style) {
-                   bool matches = true;
-
-                   if (name.startswith(style.prefix))
-                     name.drop_front(style.prefix.size());
-                   else
-                     matches = false;
-
-                   if (name.endswith(style.suffix))
-                     name.drop_back(style.suffix.size());
-                   else
-                     matches = false;
-
-                   if (!casing::matchers[std::size_t(style.casing)].match(name))
-                     matches = false;
-
-                   return matches;
-                 };
-
-    auto fixup = [](std::string name, config::style style) {
-                   auto words = std::vector< std::string >();
-
-                   auto remaining = name;
-                   while (remaining.size() > 0) {
-                     auto groups = llvm::SmallVector< llvm::StringRef, 8 >();
-                     if (!casing::splitter.match(remaining, &groups))
-                       break;
-
-                     if (groups[3].size() > 0)
-                     {
-                        words.emplace_back(std::move(groups[2]));
-                        remaining = remaining.substr(groups[0].size());
-                     }
-                     else if (groups[4].size() > 0)
-                     {
-                        words.emplace_back(std::move(groups[4]));
-                        remaining = remaining.substr(groups[0].size() - groups[5].size());
-                     }
-                     else if (groups[6].size() > 0)
-                     {
-                        words.emplace_back(std::move(groups[6]));
-                        remaining = remaining.substr(groups[0].size() - groups[7].size());
-                     }
-                   }
-
-                   if (words.empty()) {
-                     llvm::errs() << "W: unable to split '" << name << "'\n";
-                     return style.prefix + name + style.suffix;
-                   }
-
-                   auto fixup = std::string(style.prefix);
-                   switch (style.casing) {
-                     case casing::type::any_case:
-                       fixup += name;
-                       break;
-
-                     case casing::type::lower_case:
-                       for (auto const& word : words) {
-                         fixup += llvm::StringRef(word).lower() + "_";
-                       }
-                       fixup.pop_back();
-                       break;
-
-                     case casing::type::upper_case:
-                       for (auto const& word : words) {
-                         fixup += llvm::StringRef(word).upper() + "_";
-                       }
-                       fixup.pop_back();
-                       break;
-
-                     case casing::type::camel_case:
-                       for (auto const& word : words) {
-                         auto const w = llvm::StringRef(word);
-                         fixup += w.substr(0, 1).upper() + w.substr(1).lower();
-                       }
-                       break;
-
-                     case casing::type::camel_back:
-                       for (auto const& word : words) {
-                         auto const w = llvm::StringRef(word);
-                         if (&word == &words.front())
-                           fixup += w.lower();
-                         else
-                           fixup += w.substr(0, 1).upper() + w.substr(1).lower();
-                       }
-                       break;
-                   }
-                   fixup += style.suffix;
-
-                   return std::move(fixup);
-                 };
-
-    class SwangDeclVisitor : public clang::RecursiveASTVisitor< SwangDeclVisitor > {
-      public:
-        typedef clang::RecursiveASTVisitor< SwangDeclVisitor > base;
-
-        SwangDeclVisitor(clang::tooling::Replacements& replacements) :
-          replacements(replacements) {}
-
-        config get_config(clang::Decl* d) {
-          auto& context  = d->getASTContext();
-          auto& manager  = context.getSourceManager();
-          auto  location = clang::FullSourceLoc(d->getLocation(), manager);
-          if (d->getLocation().isMacroID()) {
-            location = location.getSpellingLoc();
-          }
-
-          if (location.getFileID() != this->file_id) {
-            auto const file = manager.getFileEntryForID(location.getFileID());
-            if (!file)
-              return this->cfg;
-
-            this->cfg     = cfg::find(file->getName());
-            this->file_id = location.getFileID();
-          }
-
-          return this->cfg;
-        }
-
-        bool VisitDecl(clang::Decl* d) {
-          auto& context     = d->getASTContext();
-          auto& manager     = context.getSourceManager();
-          auto& diagnostics = context.getDiagnostics();
-
-          // if (!manager.isWrittenInMainFile(d->getLocation()))
-          // return true;
-
-          auto diagnostic = diagnostics.getCustomDiagID(clang::DiagnosticsEngine::Warning, "swang didn't handle declaration %0");
-
-          diagnostics.Report(clang::FullSourceLoc(d->getLocation(), manager), diagnostic)
-            << d->getSourceRange()
-            << d->getDeclKindName();
-
-          return true;
-        }
-
-        bool VisitNamespaceDecl(clang::NamespaceDecl* d) {
-          auto& context     = d->getASTContext();
-          auto& manager     = context.getSourceManager();
-          auto& diagnostics = context.getDiagnostics();
-
-          // if (!manager.isWrittenInMainFile(d->getLocation()))
-          // return true;
-
-          if (d->isAnonymousNamespace())
-            return true;
-
-          if (!d->getIdentifier())
-            return true;
-          if (d->getName().empty())
-            return true;
-
-          auto config = get_config(d);
-          auto style  = config::style();
-
-          auto kindname = "namespace";
-          if (false) {
-            //
-          } else if (d->isInline() && config.inline_namespace_style.is_set) {
-            kindname = "inline";
-            style    = config.inline_namespace_style;
-          } else if (config.namespace_style.is_set) {
-            kindname = "namespace";
-            style    = config.namespace_style;
-          }
-
-          if (!style.is_set)
-            return true;
-
-          if (check(d->getName(), style))
-            return true;
-
-          auto const name        = d->getName();
-          auto const range       = clang::DeclarationNameInfo(d->getDeclName(), d->getLocation()).getSourceRange();
-          auto const replacement = fixup(name, style);
-          auto const diagnostic  = diagnostics.getCustomDiagID(clang::DiagnosticsEngine::Warning,
-                                                               "%0 '%1' doesn't swag like '%2%3%4'.");
-
-          diagnostics.Report(clang::FullSourceLoc(range.getBegin(), manager), diagnostic)
-            << kindname << d->getName() << style.prefix << casing::names[std::size_t(style.casing)] << style.suffix
-            << clang::FixItHint::CreateReplacement(range, replacement) << range;
-          replacements.insert(clang::tooling::Replacement(manager, clang::CharSourceRange::getCharRange(range), replacement));
-
-          return true;
-        }
-
-        bool VisitNamespaceAliasDecl(clang::NamespaceAliasDecl* d) {
-          auto& context     = d->getASTContext();
-          auto& manager     = context.getSourceManager();
-          auto& diagnostics = context.getDiagnostics();
-
-          if (!d->getIdentifier())
-            return true;
-          if (d->getName().empty())
-            return true;
-
-          auto config = get_config(d);
-          auto style  = config::style();
-
-          auto kindname = "namespace";
-          style = config.namespace_style;
-
-          if (!style.is_set)
-            return true;
-
-          if (check(d->getName(), style))
-            return true;
-
-          auto const name        = d->getName();
-          auto const range       = clang::DeclarationNameInfo(d->getDeclName(), d->getLocation()).getSourceRange();
-          auto const replacement = fixup(name, style);
-          auto const diagnostic  = diagnostics.getCustomDiagID(clang::DiagnosticsEngine::Warning,
-                                                               "%0 '%1' doesn't swag like '%2%3%4'.");
-
-          diagnostics.Report(clang::FullSourceLoc(range.getBegin(), manager), diagnostic)
-            << kindname << d->getName() << style.prefix << casing::names[std::size_t(style.casing)] << style.suffix
-            << clang::FixItHint::CreateReplacement(range, replacement) << range;
-          replacements.insert(clang::tooling::Replacement(manager, clang::CharSourceRange::getCharRange(range), replacement));
-
-          return true;
-        }
-
-        bool VisitCXXRecordDecl(clang::CXXRecordDecl* d) {
-          auto& context     = d->getASTContext();
-          auto& manager     = context.getSourceManager();
-          auto& diagnostics = context.getDiagnostics();
-
-          // if (!manager.isWrittenInMainFile(d->getLocation()))
-          // return true;
-
-          if (d->isAnonymousStructOrUnion())
-            return true;
-
-          if (!d->getIdentifier())
-            return true;
-          if (d->getName().empty())
-            return true;
-
-          auto config = get_config(d);
-          auto style  = config::style();
-
-          auto kindname = "class";
-          if (false) {
-            //
-            // } else if (d->isLambda() && config.lambda_style.is_set) {
-            // } else if (d->isInterface() && config.interface_style.is_set) {
-          } else if (d->hasDefinition() && d->isAbstract() && config.abstract_style.is_set) {
-            kindname = "abstract class";
-            style    = config.abstract_style;
-          } else if (d->hasDefinition() && d->isPOD() && config.pod_style.is_set) {
-            kindname = "POD";
-            style    = config.pod_style;
-          } else if (d->isStruct() && config.struct_style.is_set) {
-            kindname = "struct";
-            style    = config.struct_style;
-          } else if (d->isStruct() && config.class_style.is_set) {
-            kindname = "struct";
-            style    = config.class_style;
-          } else if (d->isClass() && config.class_style.is_set) {
-            kindname = "class";
-            style    = config.class_style;
-          } else if (d->isClass() && config.struct_style.is_set) {
-            kindname = "class";
-            style    = config.struct_style;
-          } else if (d->isUnion() && config.union_style.is_set) {
-            kindname = "union";
-            style    = config.union_style;
-          } else if (d->isEnum() && config.enum_style.is_set) {
-            kindname = "enum";
-            style    = config.enum_style;
-          }
-
-          if (!style.is_set)
-            return true;
-
-          if (check(d->getName(), style))
-            return true;
-
-          auto const name        = d->getName();
-          auto const range       = clang::DeclarationNameInfo(d->getDeclName(), d->getLocation()).getSourceRange();
-          auto const replacement = fixup(name, style);
-          auto const diagnostic  = diagnostics.getCustomDiagID(clang::DiagnosticsEngine::Warning,
-                                                               "%0 '%1' doesn't swag like '%2%3%4'.");
-
-          diagnostics.Report(clang::FullSourceLoc(range.getBegin(), manager), diagnostic)
-            << kindname << d->getName() << style.prefix << casing::names[std::size_t(style.casing)] << style.suffix
-            << clang::FixItHint::CreateReplacement(range, replacement) << range;
-          replacements.insert(clang::tooling::Replacement(manager, clang::CharSourceRange::getCharRange(range), replacement));
-
-          return true;
-        } // VisitCXXRecordDecl
-
-        bool VisitVarDecl(clang::VarDecl* d) {
-          auto& context     = d->getASTContext();
-          auto& manager     = context.getSourceManager();
-          auto& diagnostics = context.getDiagnostics();
-
-          // if (!manager.isWrittenInMainFile(d->getLocation()))
-          // return true;
-
-          if (!d->getIdentifier())
-            return true;
-          if (d->getName().empty())
-            return true;
-
-          auto config = get_config(d);
-          auto style  = config::style();
-
-          auto const type     = d->getType();
-          auto       kindname = "variable";
-
-          if (false) {
-
-            // } else if (!type.isNull() && type.isLocalRestrictQualified()) {
-            // } else if (!type.isNull() && type.isLocalVolatileQualified()) {
-            // } else if (!type.isNull() && type.getAsString() == "") {
-          } else if (d->isConstexpr() && config.constexpr_variable_style.is_set) {
-            kindname = "constexpr";
-            style    = config.constexpr_variable_style;
-          } else if (!type.isNull() && type.isLocalConstQualified() && d->isFileVarDecl() && config.global_constant_style.is_set) {
-            kindname = "global constant";
-            style    = config.global_constant_style;
-          } else if (!type.isNull() && type.isLocalConstQualified() && d->isStaticDataMember() && config.class_constant_style.is_set) {
-            kindname = "class constant";
-            style    = config.class_constant_style;
-          } else if (!type.isNull() && type.isLocalConstQualified() && d->isLocalVarDecl() && config.local_constant_style.is_set) {
-            kindname = "local constant";
-            style    = config.local_constant_style;
-          } else if (!type.isNull() && type.isLocalConstQualified() && d->isFunctionOrMethodVarDecl() && config.local_constant_style.is_set) {
-            kindname = "local constant";
-            style    = config.local_constant_style;
-          } else if (!type.isNull() && type.isLocalConstQualified() && d->isStaticLocal() && config.static_constant_style.is_set) {
-            kindname = "static constant";
-            style    = config.static_constant_style;
-          } else if (!type.isNull() && type.isLocalConstQualified() && config.constant_style.is_set) {
-            kindname = "constant";
-            style    = config.constant_style;
-
-            // } else if (d->isWeak()) {
-          } else if (d->isFileVarDecl() && config.global_variable_style.is_set) {
-            kindname = "global variable";
-            style    = config.global_variable_style;
-          } else if (d->isLocalVarDecl() && config.local_variable_style.is_set) {
-            kindname = "local variable";
-            style    = config.local_variable_style;
-          } else if (d->isFunctionOrMethodVarDecl() && config.local_variable_style.is_set) {
-            kindname = "local variable";
-            style    = config.local_variable_style;
-          } else if (d->isStaticLocal() && config.static_variable_style.is_set) {
-            kindname = "static variable";
-            style    = config.static_variable_style;
-          } else if (d->isStaticDataMember() && config.class_member_style.is_set) {
-            kindname = "class member";
-            style    = config.class_member_style;
-
-            // } else if (d->isExceptionVariable() && config.exception_variable_style.is_set) {
-            // } else if (d->isNRVOVariable()) {
-            // } else if (d->isCXXForRangeDecl()) {
-          } else if (config.variable_style.is_set) {
-            kindname = "variable";
-            style    = config.variable_style;
-          }
-
-          if (!style.is_set)
-            return true;
-
-          if (check(d->getName(), style))
-            return true;
-
-          auto const name        = d->getName();
-          auto const range       = clang::DeclarationNameInfo(d->getDeclName(), d->getLocation()).getSourceRange();
-          auto const replacement = fixup(name, style);
-          auto const diagnostic  = diagnostics.getCustomDiagID(clang::DiagnosticsEngine::Warning,
-                                                               "%0 '%1' doesn't swag like '%2%3%4'.");
-
-          diagnostics.Report(clang::FullSourceLoc(range.getBegin(), manager), diagnostic)
-            << kindname << d->getName() << style.prefix << casing::names[std::size_t(style.casing)] << style.suffix
-            << clang::FixItHint::CreateReplacement(range, replacement) << range;
-          replacements.insert(clang::tooling::Replacement(manager, clang::CharSourceRange::getCharRange(range), replacement));
-
-          return true;
-        } // VisitVarDecl
-
-        bool VisitFieldDecl(clang::FieldDecl* d) {
-          auto& context     = d->getASTContext();
-          auto& manager     = context.getSourceManager();
-          auto& diagnostics = context.getDiagnostics();
-
-          // if (!manager.isWrittenInMainFile(d->getLocation()))
-          // return true;
-
-          if (!d->getIdentifier())
-            return true;
-          if (d->getName().empty())
-            return true;
-
-          auto config = get_config(d);
-          auto style  = config::style();
-
-          auto const type     = d->getType();
-          auto       kindname = "member";
-
-          if (false) {
-
-            // } else if (!type.isNull() && type.isLocalRestrictQualified()) {
-            // } else if (!type.isNull() && type.isLocalVolatileQualified()) {
-            // } else if (!type.isNull() && type.getAsString() == "") {
-          } else if (!type.isNull() && type.isLocalConstQualified() && config.member_constant_style.is_set) {
-            kindname = "constant member";
-            style    = config.member_constant_style;
-          } else if (!type.isNull() && type.isLocalConstQualified() && config.constant_style.is_set) {
-            kindname = "constant member";
-            style    = config.constant_style;
-          } else if (config.member_style.is_set) {
-            kindname = "member";
-            style    = config.member_style;
-          }
-
-          if (!style.is_set)
-            return true;
-
-          if (check(d->getName(), style))
-            return true;
-
-          auto const name        = d->getName();
-          auto const range       = clang::DeclarationNameInfo(d->getDeclName(), d->getLocation()).getSourceRange();
-          auto const replacement = fixup(name, style);
-          auto const diagnostic  = diagnostics.getCustomDiagID(clang::DiagnosticsEngine::Warning,
-                                                               "%0 '%1' doesn't swag like '%2%3%4'.");
-
-          diagnostics.Report(clang::FullSourceLoc(range.getBegin(), manager), diagnostic)
-            << kindname << d->getName() << style.prefix << casing::names[std::size_t(style.casing)] << style.suffix
-            << clang::FixItHint::CreateReplacement(range, replacement) << range;
-          replacements.insert(clang::tooling::Replacement(manager, clang::CharSourceRange::getCharRange(range), replacement));
-
-          return true;
-        } // VisitVarDecl
-
-        bool VisitParmVarDecl(clang::ParmVarDecl* d) {
-          auto& context     = d->getASTContext();
-          auto& manager     = context.getSourceManager();
-          auto& diagnostics = context.getDiagnostics();
-
-          // if (!manager.isWrittenInMainFile(d->getLocation()))
-          // return true;
-
-          if (!d->getIdentifier())
-            return true;
-          if (d->getName().empty())
-            return true;
-
-          auto config = get_config(d);
-          auto style  = config::style();
-
-          auto const type     = d->getType();
-          auto       kindname = "parameter";
-
-          if (false) {
-
-            // } else if (!type.isNull() && type.isLocalRestrictQualified()) {
-            // } else if (!type.isNull() && type.isLocalVolatileQualified()) {
-            // } else if (!type.isNull() && type.getAsString() == "") {
-          } else if (d->isConstexpr() && config.constexpr_variable_style.is_set) {
-            kindname = "constexpr";
-            style    = config.constexpr_variable_style;
-          } else if (!type.isNull() && type.isLocalConstQualified() && config.parameter_constant_style.is_set) {
-            kindname = "constant parameter";
-            style    = config.constant_style;
-          } else if (!type.isNull() && type.isLocalConstQualified() && config.constant_style.is_set) {
-            kindname = "constant parameter";
-            style    = config.constant_style;
-          } else if (d->isParameterPack() && config.parameter_pack_style.is_set) {
-            kindname = "parameter pack";
-            style    = config.parameter_pack_style;
-          } else if (config.parameter_style.is_set) {
-            kindname = "parameter";
-            style    = config.parameter_style;
-          }
-
-          if (!style.is_set)
-            return true;
-
-          if (check(d->getName(), style))
-            return true;
-
-          auto const name        = d->getName();
-          auto const range       = clang::DeclarationNameInfo(d->getDeclName(), d->getLocation()).getSourceRange();
-          auto const replacement = fixup(name, style);
-          auto const diagnostic  = diagnostics.getCustomDiagID(clang::DiagnosticsEngine::Warning,
-                                                               "%0 '%1' doesn't swag like '%2%3%4'.");
-
-          diagnostics.Report(clang::FullSourceLoc(range.getBegin(), manager), diagnostic)
-            << kindname << d->getName() << style.prefix << casing::names[std::size_t(style.casing)] << style.suffix
-            << clang::FixItHint::CreateReplacement(range, replacement) << range;
-          replacements.insert(clang::tooling::Replacement(manager, clang::CharSourceRange::getCharRange(range), replacement));
-
-          return true;
-        } // VisitParmVarDecl
-
-        bool VisitFunctionDecl(clang::FunctionDecl* d) {
-          auto& context     = d->getASTContext();
-          auto& manager     = context.getSourceManager();
-          auto& diagnostics = context.getDiagnostics();
-
-          // if (!manager.isWrittenInMainFile(d->getLocation()))
-          // return true;
-
-          if (!d->getIdentifier())
-            return true;
-          if (d->getName().empty())
-            return true;
-
-          if (d->isMain())
-            return true;
-
-          auto config = get_config(d);
-          auto style  = config::style();
-
-          auto kindname = "parameter";
-          if (false) {
-            // } else if (d->isVariadic()) {
-          } else if (d->isConstexpr() && config.constexpr_function_style.is_set) {
-            kindname = "constexpr function";
-            style    = config.constexpr_function_style;
-          } else if (d->isPure() && config.pure_function_style.is_set) {
-            kindname = "pure function";
-            style    = config.pure_function_style;
-
-            // } else if (d->isTrivial()) {
-            // } else if (d->isVirtualAsWritten()) {
-          } else if (d->isGlobal() && config.global_function_style.is_set) {
-            kindname = "global function";
-            style    = config.global_function_style;
-
-            // } else if (d->isInlineSpecified()) {
-            // } else if (d->isOverloadedOperator()) {
-            // } else if (d->isFunctionTemplateSpecialization()) {
-          } else if (config.function_style.is_set) {
-            kindname = "function";
-            style    = config.function_style;
-          }
-
-          if (!style.is_set)
-            return true;
-
-          if (check(d->getName(), style))
-            return true;
-
-          auto const name        = d->getName();
-          auto const range       = clang::DeclarationNameInfo(d->getDeclName(), d->getLocation()).getSourceRange();
-          auto const replacement = fixup(name, style);
-          auto const diagnostic  = diagnostics.getCustomDiagID(clang::DiagnosticsEngine::Warning,
-                                                               "%0 '%1' doesn't swag like '%2%3%4'.");
-
-          diagnostics.Report(clang::FullSourceLoc(range.getBegin(), manager), diagnostic)
-            << kindname << d->getName() << style.prefix << casing::names[std::size_t(style.casing)] << style.suffix
-            << clang::FixItHint::CreateReplacement(range, replacement) << range;
-          replacements.insert(clang::tooling::Replacement(manager, clang::CharSourceRange::getCharRange(range), replacement));
-
-          return true;
-        } // VisitFunctionDecl
-
-        bool VisitCXXMethodDecl(clang::CXXMethodDecl* d) {
-          auto& context     = d->getASTContext();
-          auto& manager     = context.getSourceManager();
-          auto& diagnostics = context.getDiagnostics();
-
-          // if (!manager.isWrittenInMainFile(d->getLocation()))
-          // return true;
-
-          if (!d->getIdentifier())
-            return true;
-          if (d->getName().empty())
-            return true;
-
-          if (d->isMain())
-            return true;
-          if (!d->isUserProvided())
-            return true;
-          if (d->isUsualDeallocationFunction())
-            return true;
-          if (d->isCopyAssignmentOperator())
-            return true;
-          if (d->isMoveAssignmentOperator())
-            return true;
-          if (d->size_overridden_methods() > 0)
-            return true;
-
-          auto config   = get_config(d);
-          auto style    = config::style();
-          auto kindname = "method";
-          if (false) {
-            // } else if (d->isVariadic()) {
-          } else if (d->isConstexpr() && config.constexpr_method_style.is_set) {
-            kindname = "constexpr method";
-            style    = config.constexpr_method_style;
-          } else if (d->isConstexpr() && config.constexpr_function_style.is_set) {
-            kindname = "constexpr method";
-            style    = config.constexpr_function_style;
-          } else if (d->isPure() && config.pure_method_style.is_set) {
-            kindname = "pure method";
-            style    = config.pure_method_style;
-          } else if (d->isPure() && config.pure_function_style.is_set) {
-            kindname = "pure method";
-            style    = config.pure_function_style;
-
-            // } else if (d->isTrivial()) {
-            // } else if (d->isVirtualAsWritten()) {
-            // } else if (d->isGlobal()) {
-            // } else if (d->isInlineSpecified()) {
-            // } else if (d->isOverloadedOperator()) {
-            // } else if (d->isFunctionTemplateSpecialization()) {
-
-          } else if (d->isStatic() && config.class_method_style.is_set) {
-            kindname = "class method";
-            style    = config.class_method_style;
-
-            // } else if (d->isConst()) {
-            // } else if (d->isVolatile()) {
-          } else if (d->isVirtual() && config.virtual_method_style.is_set) {
-            kindname = "virtual method";
-            style    = config.virtual_method_style;
-          } else if (config.method_style.is_set) {
-            kindname = "method";
-            style    = config.method_style;
-          } else if (config.function_style.is_set) {
-            kindname = "method";
-            style    = config.function_style;
-          }
-
-          if (!style.is_set)
-            return true;
-
-          if (check(d->getName(), style))
-            return true;
-
-          auto const name        = d->getName();
-          auto const range       = clang::DeclarationNameInfo(d->getDeclName(), d->getLocation()).getSourceRange();
-          auto const replacement = fixup(name, style);
-          auto const diagnostic  = diagnostics.getCustomDiagID(clang::DiagnosticsEngine::Warning,
-                                                               "%0 '%1' doesn't swag like '%2%3%4'.");
-
-          diagnostics.Report(clang::FullSourceLoc(range.getBegin(), manager), diagnostic)
-            << kindname << d->getName() << style.prefix << casing::names[std::size_t(style.casing)] << style.suffix
-            << clang::FixItHint::CreateReplacement(range, replacement) << range;
-          replacements.insert(clang::tooling::Replacement(manager, clang::CharSourceRange::getCharRange(range), replacement));
-
-          return true;
-        } // VisitCXXMethodDecl
-
-        bool VisitTypedefDecl(clang::TypedefDecl* d) {
-          auto& context     = d->getASTContext();
-          auto& manager     = context.getSourceManager();
-          auto& diagnostics = context.getDiagnostics();
-
-          // if (!manager.isWrittenInMainFile(d->getLocation()))
-          // return true;
-
-          if (!d->getIdentifier())
-            return true;
-          if (d->getName().empty())
-            return true;
-
-          auto config = get_config(d);
-          auto style  = config::style();
-
-          if (false) {
-            //
-          } else if (config.typedef_style.is_set) {
-            style = config.typedef_style;
-          }
-
-          if (!style.is_set)
-            return true;
-
-          if (check(d->getName(), style))
-            return true;
-
-          auto const name        = d->getName();
-          auto const range       = clang::DeclarationNameInfo(d->getDeclName(), d->getLocation()).getSourceRange();
-          auto const kindname    = fixup(static_cast< clang::Decl* >(d)->getDeclKindName(), config::style(true, casing::type::lower_case, "", ""));
-          auto const replacement = fixup(name, style);
-          auto const diagnostic  = diagnostics.getCustomDiagID(clang::DiagnosticsEngine::Warning,
-                                                               "%0 '%1' doesn't swag like '%2%3%4'.");
-
-          diagnostics.Report(clang::FullSourceLoc(range.getBegin(), manager), diagnostic)
-            << kindname << d->getName() << style.prefix << casing::names[std::size_t(style.casing)] << style.suffix
-            << clang::FixItHint::CreateReplacement(range, replacement) << range;
-          replacements.insert(clang::tooling::Replacement(manager, clang::CharSourceRange::getCharRange(range), replacement));
-
-          return true;
-        } // VisitTypedefDecl
-
-        bool VisitEnumDecl(clang::EnumDecl* d) {
-          auto& context     = d->getASTContext();
-          auto& manager     = context.getSourceManager();
-          auto& diagnostics = context.getDiagnostics();
-
-          // if (!manager.isWrittenInMainFile(d->getLocation()))
-          // return true;
-
-          if (!d->getIdentifier())
-            return true;
-          if (d->getName().empty())
-            return true;
-
-          auto config = get_config(d);
-          auto style  = config::style();
-
-          if (false) {
-            //
-          } else if (config.enum_style.is_set) {
-            style = config.enum_style;
-          }
-
-          if (!style.is_set)
-            return true;
-
-          if (check(d->getName(), style))
-            return true;
-
-          auto const name        = d->getName();
-          auto const range       = clang::DeclarationNameInfo(d->getDeclName(), d->getLocation()).getSourceRange();
-          auto const kindname    = fixup(static_cast< clang::Decl* >(d)->getDeclKindName(), config::style(true, casing::type::lower_case, "", ""));
-          auto const replacement = fixup(name, style);
-          auto const diagnostic  = diagnostics.getCustomDiagID(clang::DiagnosticsEngine::Warning,
-                                                               "%0 '%1' doesn't swag like '%2%3%4'.");
-
-          diagnostics.Report(clang::FullSourceLoc(range.getBegin(), manager), diagnostic)
-            << kindname << d->getName() << style.prefix << casing::names[std::size_t(style.casing)] << style.suffix
-            << clang::FixItHint::CreateReplacement(range, replacement) << range;
-          replacements.insert(clang::tooling::Replacement(manager, clang::CharSourceRange::getCharRange(range), replacement));
-
-          return true;
-        }
-
-        bool VisitEnumConstantDecl(clang::EnumConstantDecl* d) {
-          auto& context     = d->getASTContext();
-          auto& manager     = context.getSourceManager();
-          auto& diagnostics = context.getDiagnostics();
-
-          // if (!manager.isWrittenInMainFile(d->getLocation()))
-          // return true;
-
-          if (!d->getIdentifier())
-            return true;
-          if (d->getName().empty())
-            return true;
-
-          auto config = get_config(d);
-          auto style  = config::style();
-
-          if (false) {
-            //
-          } else if (config.enum_constant_style.is_set) {
-            style = config.enum_constant_style;
-          } else if (config.constant_style.is_set) {
-            style = config.constant_style;
-          }
-
-          if (!style.is_set)
-            return true;
-
-          if (check(d->getName(), style))
-            return true;
-
-          auto const name        = d->getName();
-          auto const range       = clang::DeclarationNameInfo(d->getDeclName(), d->getLocation()).getSourceRange();
-          auto const kindname    = fixup(static_cast< clang::Decl* >(d)->getDeclKindName(), config::style(true, casing::type::lower_case, "", ""));
-          auto const replacement = fixup(name, style);
-          auto const diagnostic  = diagnostics.getCustomDiagID(clang::DiagnosticsEngine::Warning,
-                                                               "%0 '%1' doesn't swag like '%2%3%4'.");
-
-          diagnostics.Report(clang::FullSourceLoc(range.getBegin(), manager), diagnostic)
-            << kindname << d->getName() << style.prefix << casing::names[std::size_t(style.casing)] << style.suffix
-            << clang::FixItHint::CreateReplacement(range, replacement) << range;
-          replacements.insert(clang::tooling::Replacement(manager, clang::CharSourceRange::getCharRange(range), replacement));
-
-          return true;
-        }
-
-        bool VisitTemplateTypeParmDecl(clang::TemplateTypeParmDecl* d) {
-          auto& context     = d->getASTContext();
-          auto& manager     = context.getSourceManager();
-          auto& diagnostics = context.getDiagnostics();
-
-          // if (!manager.isWrittenInMainFile(d->getLocation()))
-          // return true;
-
-          if (!d->getIdentifier())
-            return true;
-          if (d->getName().empty())
-            return true;
-
-          auto config = get_config(d);
-          auto style  = config::style();
-
-          if (false) {
-            //
-          } else if (config.type_template_parameter_style.is_set) {
-            style = config.type_template_parameter_style;
-          } else if (config.template_parameter_style.is_set) {
-            style = config.template_parameter_style;
-          }
-
-          if (!style.is_set)
-            return true;
-
-          if (check(d->getName(), style))
-            return true;
-
-          auto const name        = d->getName();
-          auto const range       = clang::DeclarationNameInfo(d->getDeclName(), d->getLocation()).getSourceRange();
-          auto const kindname    = "template parameter";
-          auto const replacement = fixup(name, style);
-          auto const diagnostic  = diagnostics.getCustomDiagID(clang::DiagnosticsEngine::Warning,
-                                                               "%0 '%1' doesn't swag like '%2%3%4'.");
-
-          diagnostics.Report(clang::FullSourceLoc(range.getBegin(), manager), diagnostic)
-            << kindname << d->getName() << style.prefix << casing::names[std::size_t(style.casing)] << style.suffix
-            << clang::FixItHint::CreateReplacement(range, replacement) << range;
-          replacements.insert(clang::tooling::Replacement(manager, clang::CharSourceRange::getCharRange(range), replacement));
-
-          return true;
-        }
-
-        bool VisitNonTypeTemplateParmDecl(clang::NonTypeTemplateParmDecl* d) {
-          auto& context     = d->getASTContext();
-          auto& manager     = context.getSourceManager();
-          auto& diagnostics = context.getDiagnostics();
-
-          // if (!manager.isWrittenInMainFile(d->getLocation()))
-          // return true;
-
-          if (!d->getIdentifier())
-            return true;
-          if (d->getName().empty())
-            return true;
-
-          auto config = get_config(d);
-          auto style  = config::style();
-
-          if (false) {
-            //
-          } else if (config.value_template_parameter_style.is_set) {
-            style = config.value_template_parameter_style;
-          } else if (config.template_parameter_style.is_set) {
-            style = config.template_parameter_style;
-          }
-
-          if (!style.is_set)
-            return true;
-
-          if (check(d->getName(), style))
-            return true;
-
-          auto const name        = d->getName();
-          auto const range       = clang::DeclarationNameInfo(d->getDeclName(), d->getLocation()).getSourceRange();
-          auto const kindname    = "template parameter";
-          auto const replacement = fixup(name, style);
-          auto const diagnostic  = diagnostics.getCustomDiagID(clang::DiagnosticsEngine::Warning,
-                                                               "%0 '%1' doesn't swag like '%2%3%4'.");
-
-          diagnostics.Report(clang::FullSourceLoc(range.getBegin(), manager), diagnostic)
-            << kindname << d->getName() << style.prefix << casing::names[std::size_t(style.casing)] << style.suffix
-            << clang::FixItHint::CreateReplacement(range, replacement) << range;
-          replacements.insert(clang::tooling::Replacement(manager, clang::CharSourceRange::getCharRange(range), replacement));
-
-          return true;
-        }
-
-        bool VisitTemplateTemplateParmDecl(clang::TemplateTemplateParmDecl* d) {
-          auto& context     = d->getASTContext();
-          auto& manager     = context.getSourceManager();
-          auto& diagnostics = context.getDiagnostics();
-
-          // if (!manager.isWrittenInMainFile(d->getLocation()))
-          // return true;
-
-          if (!d->getIdentifier())
-            return true;
-          if (d->getName().empty())
-            return true;
-
-          auto config = get_config(d);
-          auto style  = config::style();
-
-          if (false) {
-            //
-          } else if (config.template_template_parameter_style.is_set) {
-            style = config.template_template_parameter_style;
-          } else if (config.template_parameter_style.is_set) {
-            style = config.template_parameter_style;
-          }
-
-          if (!style.is_set)
-            return true;
-
-          if (check(d->getName(), style))
-            return true;
-
-          auto const name        = d->getName();
-          auto const range       = clang::DeclarationNameInfo(d->getDeclName(), d->getLocation()).getSourceRange();
-          auto const kindname    = "template parameter";
-          auto const replacement = fixup(name, style);
-          auto const diagnostic  = diagnostics.getCustomDiagID(clang::DiagnosticsEngine::Warning,
-                                                               "%0 '%1' doesn't swag like '%2%3%4'.");
-
-          diagnostics.Report(clang::FullSourceLoc(range.getBegin(), manager), diagnostic)
-            << kindname << d->getName() << style.prefix << casing::names[std::size_t(style.casing)] << style.suffix
-            << clang::FixItHint::CreateReplacement(range, replacement) << range;
-          replacements.insert(clang::tooling::Replacement(manager, clang::CharSourceRange::getCharRange(range), replacement));
-
-          return true;
-        }
-
-        bool VisitTypeAliasDecl(clang::TypeAliasDecl* d) {
-          auto& context     = d->getASTContext();
-          auto& manager     = context.getSourceManager();
-          auto& diagnostics = context.getDiagnostics();
-
-          // if (!manager.isWrittenInMainFile(d->getLocation()))
-          // return true;
-
-          if (!d->getIdentifier())
-            return true;
-          if (d->getName().empty())
-            return true;
-
-          auto config = get_config(d);
-          auto style  = config::style();
-
-          if (false) {
-            //
-          } else if (config.using_style.is_set) {
-            style = config.using_style;
-          } else if (config.typedef_style.is_set) {
-            style = config.typedef_style;
-          }
-
-          if (!style.is_set)
-            return true;
-
-          if (check(d->getName(), style))
-            return true;
-
-          auto const name        = d->getName();
-          auto const range       = clang::DeclarationNameInfo(d->getDeclName(), d->getLocation()).getSourceRange();
-          auto const kindname    = "type alias";
-          auto const replacement = fixup(name, style);
-          auto const diagnostic  = diagnostics.getCustomDiagID(clang::DiagnosticsEngine::Warning,
-                                                               "%0 '%1' doesn't swag like '%2%3%4'.");
-
-          diagnostics.Report(clang::FullSourceLoc(range.getBegin(), manager), diagnostic)
-            << kindname << d->getName() << style.prefix << casing::names[std::size_t(style.casing)] << style.suffix
-            << clang::FixItHint::CreateReplacement(range, replacement) << range;
-          replacements.insert(clang::tooling::Replacement(manager, clang::CharSourceRange::getCharRange(range), replacement));
-
-          return true;
-        }
-
-        bool VisitTypeAliasTemplateDecl(clang::TypeAliasTemplateDecl* d) {
-          auto& context     = d->getASTContext();
-          auto& manager     = context.getSourceManager();
-          auto& diagnostics = context.getDiagnostics();
-
-          // if (!manager.isWrittenInMainFile(d->getLocation()))
-          // return true;
-
-          if (!d->getIdentifier())
-            return true;
-          if (d->getName().empty())
-            return true;
-
-          auto config = get_config(d);
-          auto style  = config::style();
-
-          if (false) {
-            //
-          } else if (config.template_using_style.is_set) {
-            style = config.template_using_style;
-          } else if (config.using_style.is_set) {
-            style = config.using_style;
-          } else if (config.typedef_style.is_set) {
-            style = config.typedef_style;
-          }
-
-          if (!style.is_set)
-            return true;
-
-          if (check(d->getName(), style))
-            return true;
-
-          auto const name        = d->getName();
-          auto const range       = clang::DeclarationNameInfo(d->getDeclName(), d->getLocation()).getSourceRange();
-          auto const kindname    = "type alias";
-          auto const replacement = fixup(name, style);
-          auto const diagnostic  = diagnostics.getCustomDiagID(clang::DiagnosticsEngine::Warning,
-                                                               "%0 '%1' doesn't swag like '%2%3%4'.");
-
-          diagnostics.Report(clang::FullSourceLoc(range.getBegin(), manager), diagnostic)
-            << kindname << d->getName() << style.prefix << casing::names[std::size_t(style.casing)] << style.suffix
-            << clang::FixItHint::CreateReplacement(range, replacement) << range;
-          replacements.insert(clang::tooling::Replacement(manager, clang::CharSourceRange::getCharRange(range), replacement));
-
-          return true;
-        }
-
-        bool VisitClassScopeFunctionSpecializationDecl(clang::ClassScopeFunctionSpecializationDecl* d) {
-          return VisitCXXMethodDecl(d->getSpecialization());
-        }
-
-        bool VisitAccessSpecDecl(clang::AccessSpecDecl* d) { return true; }
-        bool VisitClassTemplateDecl(clang::ClassTemplateDecl* d) { return true; }
-        bool VisitClassTemplatePartialSpecializationDecl(clang::ClassTemplatePartialSpecializationDecl* d) { return true; }
-        bool VisitClassTemplateSpecializationDecl(clang::ClassTemplateSpecializationDecl* d) { return true; }
-        bool VisitCXXConstructorDecl(clang::CXXConstructorDecl* d) { return true; }
-        bool VisitCXXConversionDecl(clang::CXXConversionDecl* d) { return true; }
-        bool VisitCXXDestructorDecl(clang::CXXDestructorDecl* d) { return true; }
-        bool VisitEmptyDecl(clang::EmptyDecl* d) { return true; }
-        bool VisitFriendDecl(clang::FriendDecl* d) { return true; }
-        bool VisitFunctionTemplateDecl(clang::FunctionTemplateDecl* d) { return true; }
-        bool VisitLinkageSpecDecl(clang::LinkageSpecDecl* d) { return true; }
-        bool VisitStaticAssertDecl(clang::StaticAssertDecl* d) { return true; }
-        bool VisitTranslationUnitDecl(clang::TranslationUnitDecl* d) { return true; }
-        bool VisitUnresolvedUsingValueDecl(clang::UnresolvedUsingValueDecl* d) { return true; }
-        bool VisitUsingDecl(clang::UsingDecl* d) { return true; }
-        bool VisitUsingDirectiveDecl(clang::UsingDirectiveDecl* d) { return true; }
-
-        bool VisitBlockDecl(clang::BlockDecl* d) { return VisitDecl(d); }
-        bool VisitCapturedDecl(clang::CapturedDecl* d) { return VisitDecl(d); }
-        bool VisitDeclaratorDecl(clang::DeclaratorDecl* d) { return VisitDecl(d); }
-        bool VisitFileScopeAsmDecl(clang::FileScopeAsmDecl* d) { return VisitDecl(d); }
-        bool VisitFriendTemplateDecl(clang::FriendTemplateDecl* d) { return VisitDecl(d); }
-        bool VisitImplicitParamDecl(clang::ImplicitParamDecl* d) { return VisitDecl(d); }
-        bool VisitImportDecl(clang::ImportDecl* d) { return VisitDecl(d); }
-        bool VisitIndirectFieldDecl(clang::IndirectFieldDecl* d) { return VisitDecl(d); }
-        bool VisitLabelDecl(clang::LabelDecl* d) { return VisitDecl(d); }
-        bool VisitMSPropertyDecl(clang::MSPropertyDecl* d) { return VisitDecl(d); }
-        bool VisitNamedDecl(clang::NamedDecl* d) { return VisitDecl(d); }
-        bool VisitOMPThreadPrivateDecl(clang::OMPThreadPrivateDecl* d) { return VisitDecl(d); }
-        bool VisitRecordDecl(clang::RecordDecl* d) { return VisitDecl(d); }
-        bool VisitRedeclarableTemplateDecl(clang::RedeclarableTemplateDecl* d) { return VisitDecl(d); }
-        bool VisitTagDecl(clang::TagDecl* d) { return VisitDecl(d); }
-        bool VisitTemplateDecl(clang::TemplateDecl* d) { return VisitDecl(d); }
-        bool VisitTypeDecl(clang::TypeDecl* d) { return VisitDecl(d); }
-        bool VisitTypedefNameDecl(clang::TypedefNameDecl* d) { return VisitDecl(d); }
-        bool VisitUsingShadowDecl(clang::UsingShadowDecl* d) { return VisitDecl(d); }
-        bool VisitValueDecl(clang::ValueDecl* d) { return VisitDecl(d); }
-        bool VisitVarTemplateDecl(clang::VarTemplateDecl* d) { return VisitDecl(d); }
-        bool VisitVarTemplatePartialSpecializationDecl(clang::VarTemplatePartialSpecializationDecl* d) { return VisitDecl(d); }
-        bool VisitVarTemplateSpecializationDecl(clang::VarTemplateSpecializationDecl* d) { return VisitDecl(d); }
-
-        bool VisitObjCAtDefsFieldDecl(clang::ObjCAtDefsFieldDecl* d) { return VisitDecl(d); }
-        bool VisitObjCCategoryDecl(clang::ObjCCategoryDecl* d) { return VisitDecl(d); }
-        bool VisitObjCCategoryImplDecl(clang::ObjCCategoryImplDecl* d) { return VisitDecl(d); }
-        bool VisitObjCCompatibleAliasDecl(clang::ObjCCompatibleAliasDecl* d) { return VisitDecl(d); }
-        bool VisitObjCContainerDecl(clang::ObjCContainerDecl* d) { return VisitDecl(d); }
-        bool VisitObjCImplDecl(clang::ObjCImplDecl* d) { return VisitDecl(d); }
-        bool VisitObjCImplementationDecl(clang::ObjCImplementationDecl* d) { return VisitDecl(d); }
-        bool VisitObjCInterfaceDecl(clang::ObjCInterfaceDecl* d) { return VisitDecl(d); }
-        bool VisitObjCIvarDecl(clang::ObjCIvarDecl* d) { return VisitDecl(d); }
-        bool VisitObjCMethodDecl(clang::ObjCMethodDecl* d) { return VisitDecl(d); }
-        bool VisitObjCPropertyDecl(clang::ObjCPropertyDecl* d) { return VisitDecl(d); }
-        bool VisitObjCPropertyImplDecl(clang::ObjCPropertyImplDecl* d) { return VisitDecl(d); }
-        bool VisitObjCProtocolDecl(clang::ObjCProtocolDecl* d) { return VisitDecl(d); }
-
-        // Declare WalkUpFrom*() for all concrete Decl classes.
-#define ABSTRACT_DECL(DECL)
-#define DECL(CLASS, BASE)                                      \
-  bool WalkUpFrom ## CLASS ## Decl(clang::CLASS ## Decl * d) { \
-    return Visit ## CLASS ## Decl(d);                          \
-  } // namespace {
-#include "clang/AST/DeclNodes.inc"
-
-        // The above header #undefs ABSTRACT_DECL and DECL upon exit.
-
-        // Declare Traverse*() for all concrete Decl classes.
-#define ABSTRACT_DECL(DECL)
-#define DECL(CLASS, BASE)                                    \
-  bool Traverse ## CLASS ## Decl(clang::CLASS ## Decl * d) { \
-    return base::Traverse ## CLASS ## Decl(d);               \
-  }
-#include "clang/AST/DeclNodes.inc"
-
-        // The above header #undefs ABSTRACT_DECL and DECL upon exit.
-
-      private:
-        clang::tooling::Replacements& replacements;
-        swang::config cfg;
-        clang::FileID file_id;
-
-        std::string tag;
-        std::string name;
-        std::set< std::string > attribs;
-        std::set< std::string > classes;
-
-        std::vector< std::string > tags;
-    };
-
-    class SwangASTConsumer : public clang::ASTConsumer {
-      public:
-        SwangASTConsumer(clang::tooling::Replacements& replacements) :
-          visitor(replacements) {}
-
-        virtual void HandleTranslationUnit(clang::ASTContext& context) {
-          visitor.TraverseDecl(context.getTranslationUnitDecl());
-        }
-
-      private:
-        SwangDeclVisitor visitor;
-    };
-
-    class SwangAction {
-      public:
-        SwangAction(clang::tooling::Replacements& replacements) :
-          replacements(replacements) {}
-
-        std::unique_ptr< clang::ASTConsumer > newASTConsumer() { return llvm::make_unique< SwangASTConsumer >(replacements); }
-
-      private:
-        clang::tooling::Replacements& replacements;
-    };
-
-  } // end anonymous namespace
-} // namespace swang
-
-auto build_path   = llvm::cl::opt< std::string >(llvm::cl::Positional, llvm::cl::desc("<build-path>"));
-auto source_paths = llvm::cl::list< std::string >(llvm::cl::Positional, llvm::cl::desc("<source0> [... <sourceN>]"), llvm::cl::OneOrMore);
-
-int main(int argc, const char** argv) {
-  llvm::sys::PrintStackTraceOnErrorSignal();
-
-  auto database = std::unique_ptr< clang::tooling::CompilationDatabase >(clang::tooling::FixedCompilationDatabase::loadFromCommandLine(argc, argv));
-  llvm::cl::ParseCommandLineOptions(argc, argv);
-
-  if (!database) {
-    auto error_message = std::string();
-    database = !build_path.empty()
-               ? clang::tooling::CompilationDatabase::autoDetectFromDirectory(build_path, error_message)
-               : clang::tooling::CompilationDatabase::autoDetectFromSource(source_paths[0], error_message);
-
-    if (!database)
-      llvm::report_fatal_error(error_message);
-  }
-
-  auto tool   = clang::tooling::RefactoringTool(*database, source_paths);
-  auto action = swang::SwangAction(tool.getReplacements());
-
-  return tool.run(clang::tooling::newFrontendActionFactory(&action).get());
-}
->>>>>>> d3593684
+}